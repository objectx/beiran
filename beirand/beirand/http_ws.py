"""HTTP and WS API implementation of beiran daemon"""
import os

from tornado import websocket, web
from tornado.options import options, define
from tornado.web import HTTPError

<<<<<<< HEAD
from aiodocker.exceptions import DockerError

from beirand.common import logger, VERSION, AIO_DOCKER_CLIENT, DOCKER_TAR_CACHE_DIR, NODES
=======
from beirand.common import logger, VERSION, DOCKER_TAR_CACHE_DIR, NODES
>>>>>>> 58966331
from beirand.lib import docker_find_layer_dir_by_sha, create_tar_archive, docker_sha_summary
from beirand.lib import get_listen_address, get_listen_port


define('listen_address',
       group='webserver',
       default=get_listen_address(),
       help='Listen address')
define('listen_port',
       group='webserver',
       default=get_listen_port(),
       help='Listen port')
define('unix_socket',
       group='webserver',
       default="/var/run/beirand.sock",
       help='Path to unix socket to bind')

if 'BEIRAN_SOCK' in os.environ:
    options.unix_socket = os.environ['BEIRAN_SOCK']


class EchoWebSocket(websocket.WebSocketHandler):
    """ Websocket implementation for test
    """

    def data_received(self, chunk):
        """
        Web socket data received in chunk
        Args:
            chunk: Current received data
        """
        pass

    def open(self, *args, **kwargs):
        """ Monitor if websocket is opened
        """
        logger.info("WebSocket opened")

    def on_message(self, message):
        """ Received message from websocket
        """
        self.write_message(u"You said: " + message)

    def on_close(self):
        """ Monitor if websocket is closed
        """
        logger.info("WebSocket closed")


class ApiRootHandler(web.RequestHandler):
    """ API Root endpoint `/` handling"""

    def data_received(self, chunk):
        pass

    def get(self, *args, **kwargs):
        self.set_header("Content-Type", "application/json")
        self.write('{"version":"' + VERSION + '"}')
        self.finish()


class LayerDownload(web.RequestHandler):
    """ Container image layer downloading handler """

    def data_received(self, chunk):
        pass

    def _set_headers(self, layer_id):
        # modify headers to pretend like docker registry if we decide to be proxy
        self.set_header("Content-Type", "application/octet-stream")
        self.set_header("Docker-Content-Digest", layer_id)
        self.set_header("Docker-Distribution-Api-Version", "registry/2.0")
        self.set_header("Etag", layer_id)
        # only nosniff, what else could it be?
        self.set_header("X-Content-Type-Options", "nosniff")
        self.set_header("accept-ranges", "bytes")
        # how is 31536000 calculated?
        self.set_header("cache-control", "max-age=31536000")

    # pylint: disable=arguments-differ
    def head(self, layer_id):
        self._set_headers(layer_id)
        return self.get(layer_id)

    # pylint: enable=arguments-differ

    # pylint: disable=arguments-differ
    def get(self, layer_id):
        """
        Get layer info by given layer_id
        """
        self._set_headers(layer_id)
        layer_path = docker_find_layer_dir_by_sha(layer_id)

        if not layer_path:
            raise HTTPError(status_code=404, log_message="Layer Not Found")

        tar_path = "{cache_dir}/{cache_tar_name}" \
            .format(cache_dir=DOCKER_TAR_CACHE_DIR,
                    cache_tar_name=docker_sha_summary(layer_id))
        if not os.path.isfile(tar_path):
            create_tar_archive(layer_path, tar_path)

        with open(tar_path, 'rb') as file:
            while True:
                data = file.read(51200)
                if not data:
                    break
                self.write(data)

        self.finish()

    # pylint: enable=arguments-differ


class NodeInfo(web.RequestHandler):
    """Endpoint which reports node information"""

    def __init__(self, application, request, **kwargs):
        super().__init__(application, request, **kwargs)
        self.node_info = {}

    def data_received(self, chunk):
        pass

    # pylint: disable=arguments-differ
<<<<<<< HEAD

    async def get(self, uuid=None):
        """Retrieve info of the node by `uuid` or the local node"""

=======
    @web.asynchronous
    async def get(self, uuid=None):
        """Retrieve info of the node by `uuid` or the local node"""

>>>>>>> 58966331
        if not uuid:
            node = NODES.local_node
        else:
<<<<<<< HEAD
            uuid = uuid.lstrip('/')

        node_info = NODES.all_nodes.get(uuid)
        if not node_info:
            raise HTTPError(status_code=404, log_message="Node Not Found")

        node_info.update(get_plugin_list())

        error = info = version = ""

        try:
            info = await self.application.docker.system.info()
            version = await self.application.docker.version()
            status = True
        except DockerError as error:
            status = False
            logger.error('Docker Client error %s', error)

        node_info.update(
            {
                "docker": {
                    "status": status,
                    "daemon_info": info,
                    "version": version,
                    "error": error
                }
            }
        )

        self.write(node_info)
=======
            node = await NODES.get_node_by_uuid(uuid)
        self.write(node.to_dict())
        self.finish()
>>>>>>> 58966331

    # pylint: enable=arguments-differ


class NodeList(web.RequestHandler):
    """List nodes by arguments specified in uri all, online, offline, etc."""

    def data_received(self, chunk):
        pass

    # pylint: disable=arguments-differ
    def get(self):
        """
        Return list of nodes, if specified `all`from database or discovered ones from memory.

        Returns:
            (dict) list of nodes, it is a dict, since tornado does not write list for security
                   reasons; see:
                   http://www.tornadoweb.org/en/stable/web.html#tornado.web.RequestHandler.write

        """
        all_nodes = self.get_argument('all', False)

        if all_nodes and all_nodes not in ['True', 'true', '1', 1]:
            raise HTTPError(status_code=400,
                            log_message="Bad argument please use `True` or `1` for argument `all`")

        node_list = NODES.list_of_nodes(
            from_db=all_nodes
        )

        self.write(
            {
                "nodes": [n.to_dict() for n in node_list]
            }
        )
        self.finish()

    # pylint: enable=arguments-differ


class Ping(web.RequestHandler):
    """Ping / Pong endpoint"""

    def data_received(self, chunk):
        pass

    # pylint: disable=arguments-differ
    def get(self):
        """Just write PONG string"""
        self.write("PONG")
        self.finish()


# pylint: enable=arguments-differ

APP = web.Application([
    (r'/', ApiRootHandler),
    (r'/layers/([0-9a-fsh:]+)', LayerDownload),
    (r'/info(/[0-9a-fsh:]+)?', NodeInfo),
    (r'/nodes', NodeList),
    (r'/ping', Ping),
    # (r'/layers', LayersHandler),
    # (r'/images', ImagesHandler),
    (r'/ws', EchoWebSocket),
])

APP.docker = AIO_DOCKER_CLIENT<|MERGE_RESOLUTION|>--- conflicted
+++ resolved
@@ -5,13 +5,9 @@
 from tornado.options import options, define
 from tornado.web import HTTPError
 
-<<<<<<< HEAD
 from aiodocker.exceptions import DockerError
 
 from beirand.common import logger, VERSION, AIO_DOCKER_CLIENT, DOCKER_TAR_CACHE_DIR, NODES
-=======
-from beirand.common import logger, VERSION, DOCKER_TAR_CACHE_DIR, NODES
->>>>>>> 58966331
 from beirand.lib import docker_find_layer_dir_by_sha, create_tar_archive, docker_sha_summary
 from beirand.lib import get_listen_address, get_listen_port
 
@@ -138,56 +134,38 @@
         pass
 
     # pylint: disable=arguments-differ
-<<<<<<< HEAD
-
-    async def get(self, uuid=None):
-        """Retrieve info of the node by `uuid` or the local node"""
-
-=======
     @web.asynchronous
     async def get(self, uuid=None):
         """Retrieve info of the node by `uuid` or the local node"""
 
->>>>>>> 58966331
         if not uuid:
             node = NODES.local_node
         else:
-<<<<<<< HEAD
-            uuid = uuid.lstrip('/')
-
-        node_info = NODES.all_nodes.get(uuid)
-        if not node_info:
-            raise HTTPError(status_code=404, log_message="Node Not Found")
-
-        node_info.update(get_plugin_list())
-
-        error = info = version = ""
-
-        try:
-            info = await self.application.docker.system.info()
-            version = await self.application.docker.version()
-            status = True
-        except DockerError as error:
-            status = False
-            logger.error('Docker Client error %s', error)
-
-        node_info.update(
-            {
-                "docker": {
-                    "status": status,
-                    "daemon_info": info,
-                    "version": version,
-                    "error": error
-                }
-            }
-        )
-
-        self.write(node_info)
-=======
             node = await NODES.get_node_by_uuid(uuid)
+
+        # error = info = version = ""
+
+        # try:
+        #     info = await self.application.docker.system.info()
+        #     version = await self.application.docker.version()
+        #     status = True
+        # except DockerError as error:
+        #     status = False
+        #     logger.error('Docker Client error %s', error)
+
+        # node_info.update(
+        #     {
+        #         "docker": {
+        #             "status": status,
+        #             "daemon_info": info,
+        #             "version": version,
+        #             "error": error
+        #         }
+        #     }
+        # )
+
         self.write(node.to_dict())
         self.finish()
->>>>>>> 58966331
 
     # pylint: enable=arguments-differ
 

--- conflicted
+++ resolved
@@ -137,29 +137,36 @@
 
         return resp.get('nodes', [])
 
-<<<<<<< HEAD
+    def get_images(self, all_nodes=False, node_uuid=None):
+        """
+        Get Image list from beiran API
+        Returns:
+            list: list of images
+
+        """
+        if node_uuid and all_nodes:
+            raise Exception("node_uuid and all_nodes cannot be defined at the same time")
+
+        path = '/images'
+
+        if node_uuid:
+            path = path + '?node={}'.format(node_uuid)
+        elif all_nodes:
+            path = path + '?all=true'
+
+        resp = self.request(path=path)
+        return resp.get('images', [])
+
     def get_layers(self, all_nodes=False, node_uuid=None):
         """
         Get Layer list from beiran API
         Returns:
             list: list of layers
-=======
-
-    def get_images(self, all_nodes=False, node_uuid=None):
-        """
-        Get Image list from beiran API
-        Returns:
-            list: list of images
->>>>>>> 5bcd0cc8
         """
         if node_uuid and all_nodes:
             raise Exception("node_uuid and all_nodes cannot be defined at the same time")
 
-<<<<<<< HEAD
         path = '/layers'
-=======
-        path = '/images'
->>>>>>> 5bcd0cc8
 
         if node_uuid:
             path = path + '?node={}'.format(node_uuid)
@@ -168,8 +175,4 @@
 
         resp = self.request(path=path)
 
-<<<<<<< HEAD
-        return resp.get('layers', [])
-=======
-        return resp.get('images', [])
->>>>>>> 5bcd0cc8
+        return resp.get('layers', [])
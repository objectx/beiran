"""
Beiran Docker Plugin command line interface module
"""

import asyncio
import click
from tabulate import tabulate

from beiran.util import json_streamer
from beiran.util import sizeof_fmt
from beiran.cli import pass_context


@click.group()
def cli():
    """Docker Commands

    Manage your docker images and layers in cluster.

    Please see sub-commands help texts."""
    pass


@cli.group("image", short_help="docker image subcommand")
def image():
    """Manage Docker Images

    List and pull docker images.
    """
    pass


@image.command('pull')
@click.option('--from', 'node', default=None,
              help='Pull from spesific node')
@click.option('--wait', 'wait', default=False, is_flag=True,
              help='Waits result of pulling image')
@click.option('--force', 'force', default=False, is_flag=True,
              help='Forces download of image even if the node is not recognised')
@click.option('--progress', 'progress', default=False, is_flag=True,
              help='Show image transfer progress')
@click.option('--whole-image-only', 'whole_image_only', default=False, is_flag=True,
              help='Pull an image from other node (not each layer)')
@click.argument('imagename')
@click.pass_obj
@pass_context
# pylint: disable-msg=too-many-arguments
<<<<<<< HEAD
def image_pull(ctx, node: str, wait: bool, force: bool, progress: bool,
               whole_image_only: bool, imagename: str):
    """Pull a container image from cluster or repository"""
=======
def image_pull(ctx, node: str, wait: bool, force: bool, progress: bool, imagename: str):
    """Pull a docker image from cluster or repository"""
>>>>>>> a63c4f35
    click.echo('Pulling image %s from %s!' % (imagename, node))

    if progress:
        progbar = click.progressbar(length=1)

        async def _pull_with_progress():
            """Pull image with async client"""
            resp = await ctx.async_beiran_client.pull_image(
                imagename,
                node=node,
                wait=wait,
                force=force,
                whole_image_only=whole_image_only,
                progress=True,
                raise_error=True
            )
            before = 0
            async for update in json_streamer(resp.content, '$.progress[::]'):
                progbar.update(update['progress'] - before)
                before = update['progress']

        loop = asyncio.get_event_loop()
        loop.run_until_complete(_pull_with_progress())

        progbar.render_finish()  # type: ignore  # typing attribute missing error
        click.echo('done!')

    else:
        result = ctx.beiran_client.pull_image(
            imagename,
            node=node,
            wait=wait,
            force=force,
            whole_image_only=whole_image_only,
            progress=False,
            raise_error=True
        )

        if "started" in result:
            click.echo("Process is started")
        if "finished" in result:
            click.echo("Process is finished")

# pylint: enable-msg=too-many-arguments


@image.command('list')
@click.option('--all', 'all_nodes', default=False, is_flag=True,
              help='List images from all known nodes')
@click.option('--digests', default=False, is_flag=True,
              help='Show image digests')
@click.option('--node', default=None,
              help='List images from specific node')
@click.pass_obj
@pass_context
def image_list(ctx, all_nodes: bool, digests: bool, node: str):
    """List container images across the cluster"""

    def _get_availability(i):
        if i['availability'] == 'available':
            num = str(len(i['available_at']))
            return i['availability'] + '(' + num + ' node(s))'
        return i['availability']

    images = ctx.beiran_client.get_images(all_nodes=all_nodes, node_uuid=node)

    if digests:
        table = [
            [",\n".join(i['tags']), ",\n".join(i['repo_digests']), i['hash_id'],
             sizeof_fmt(i['size']), _get_availability(i)]
            for i in images
        ]
        headers = ["Tags", "Digests", "ID", "Size", "Availability"]
    else:
        table = [
            [",\n".join(i['tags']), i['hash_id'], sizeof_fmt(i['size']), _get_availability(i)]
            for i in images
        ]
        headers = ["Tags", "ID", "Size", "Availability"]

    click.echo(tabulate(table, headers=headers))


# ##########  Layer management commands

@cli.group("layer")
def layer():
    """Manage Docker Layers"""
    pass


@layer.command('list')
@click.option('--all', 'all_nodes', default=False, is_flag=True,
              help='List layers from all known nodes')
@click.option('--node', default=None,
              help='List layers from specific node')
@click.pass_obj
@pass_context
def layer_list(ctx, all_nodes: bool, node: str):
    """List container layers across the cluster"""
    layers = ctx.beiran_client.get_layers(all_nodes=all_nodes, node_uuid=node)
    table = [
        [i['digest'], sizeof_fmt(i['size']), str(len(i['available_at'])) + ' node(s)']
        for i in layers
    ]
    print(tabulate(table, headers=["Digest", "Size", "Availability"]))<|MERGE_RESOLUTION|>--- conflicted
+++ resolved
@@ -45,14 +45,9 @@
 @click.pass_obj
 @pass_context
 # pylint: disable-msg=too-many-arguments
-<<<<<<< HEAD
 def image_pull(ctx, node: str, wait: bool, force: bool, progress: bool,
                whole_image_only: bool, imagename: str):
     """Pull a container image from cluster or repository"""
-=======
-def image_pull(ctx, node: str, wait: bool, force: bool, progress: bool, imagename: str):
-    """Pull a docker image from cluster or repository"""
->>>>>>> a63c4f35
     click.echo('Pulling image %s from %s!' % (imagename, node))
 
     if progress:

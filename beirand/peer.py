"""
    Peer class for handling;
     - beirand-beirand communications
     - status changes
     - information updates
"""

import asyncio
import logging
import time
from pyee import EventEmitter

from beirand.common import Services

from beiran.client import Client
from beiran.models import Node


class Peer(EventEmitter):
    """Peer class"""

    def __init__(self, node, loop=None):
        super().__init__()
        self.node = node
        self.ping = -1
        self.loop = loop if loop else asyncio.get_event_loop()
        self.logger = logging.getLogger('beiran.peer')
        self.start_loop()

        url = "http://{}:{}".format(self.node.ip_address, self.node.port)
        self.client = Client(url, node=self.node)
        self.last_sync_state_version = 0 #self.node.last_sync_version

    def start_loop(self):
        """schedule handling of peer in the asyncio loop"""
        # TODO: Figure out handling errors when scheduling like this
        self.loop.create_task(self.peerloop())

    async def sync(self, remote_status=None):
        """Sync plugin states with other peers"""
        if not remote_status:
            remote_status = await self.client.get_status(timeout=10)
        sync_version = remote_status['sync_state_version']
        if sync_version == self.last_sync_state_version:
            self.logger.debug("Already in sync (v:%d) with peer, not syncing", sync_version)
            return

        # if sync_version < self.last_sync_state_version
        #    inconsistent state; reset peer info

        sync_futures = []
        for _, plugin in Services.plugins.items():
            sync_futures.append(plugin.sync(self))
        await asyncio.gather(*sync_futures)

<<<<<<< HEAD
        if self.last_sync_state_version == 0 or sync_version < self.last_sync_state_version:
            self.node.status = Node.STATUS_ONLINE
=======
        # if self.last_sync_state_version == 0 or sync_version < self.last_sync_state_version:
        #     self.node.status = 'online'
        #     self.node.save()

        if self.last_sync_state_version == 0 or sync_version != self.last_sync_state_version:
            self.node.status = 'online'
            self.node.last_sync_version = sync_version
>>>>>>> bce4deb0
            self.node.save()

        self.last_sync_state_version = sync_version

        self.logger.info("node(%s) synced(v:%d) on %s at port %s",
                         self.node.uuid.hex,
                         sync_version,
                         self.node.ip_address,
                         self.node.port)
        self.emit('sync')

    # TODO: reconnect
    # async def reconnect(self):
    #     # ..
    #     # node.status = 'reconnecting'
    #     pass

    async def peerloop(self):
        """lifecycle of a beiran-node connection"""
        self.logger.info("getting new nodes' images and layers from %s at port %s\n\n ",
                         self.node.ip_address, self.node.port)
        self.node.status = Node.STATUS_SYNCING
        self.node.save()

        await self.sync()

        # In future this part will be replaced with a websocket or gRPC connection
        # Check node availability every x second, drop online status if it fails
        check_interval = 30
        retry_interval = 5
        timeout = 4
        fails = 0
        while True:
            await asyncio.sleep(check_interval)
            try:
                timestamp = time.time()
                new_status = None
                new_status = await self.client.get_status(timeout=timeout)
                # self.status
                ping_duration = round((time.time()-timestamp)*1000)
                self.ping = ping_duration
                # Check if we're out of sync. resync everything if we're
                if new_status['sync_state_version'] != self.last_sync_state_version:
                    self.logger.info("Node(%s) out-of-sync, syncing", self.node.uuid.hex)
                    await self.sync(new_status)
                fails = 0
                check_interval = 15
            except Exception as err:  # pylint: disable=unused-variable,broad-except
                self.node.ping = -1
                self.logger.debug("pinging node failed, because %s", str(err))
                check_interval = retry_interval
                fails += 1
                if fails >= 2:
                    break

        self.logger.info("lost connection to node %s(%s:%d)",
                         self.node.uuid.hex, self.node.ip_address, self.node.port)
        self.node.status = Node.STATUS_LOST
        self.node.save()
        # TODO: Communicate this to the discovery plugin
        # so it can allow re-discovery of this node when found again<|MERGE_RESOLUTION|>--- conflicted
+++ resolved
@@ -53,18 +53,9 @@
             sync_futures.append(plugin.sync(self))
         await asyncio.gather(*sync_futures)
 
-<<<<<<< HEAD
-        if self.last_sync_state_version == 0 or sync_version < self.last_sync_state_version:
+        if self.last_sync_state_version == 0 or sync_version != self.last_sync_state_version:
             self.node.status = Node.STATUS_ONLINE
-=======
-        # if self.last_sync_state_version == 0 or sync_version < self.last_sync_state_version:
-        #     self.node.status = 'online'
-        #     self.node.save()
-
-        if self.last_sync_state_version == 0 or sync_version != self.last_sync_state_version:
-            self.node.status = 'online'
             self.node.last_sync_version = sync_version
->>>>>>> bce4deb0
             self.node.save()
 
         self.last_sync_state_version = sync_version

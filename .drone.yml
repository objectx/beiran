--- conflicted
+++ resolved
@@ -72,15 +72,11 @@
 
   publish:
     image: plugins/docker
-<<<<<<< HEAD
     cache_from: dkr.rsnc.io/poc/beiran/beiran
     repo: dkr.rsnc.io/poc/beiran/beiran
-=======
     dockerfile: beirand/Dockerfile
-    repo: dkr.rsnc.io/beiran/beiran
     registry: dkr.rsnc.io 
     secrets: [ docker_username, docker_password ] 
->>>>>>> 68f02c07
     tags:
       - edge
 
@@ -92,10 +88,8 @@
     webhook: https://chat.rsnc.io/hooks/jhw1tcrpbpnybez4a3db16i1rw
     icon_url: https://cdn.worldvectorlogo.com/logos/drone.svg
     when:
-<<<<<<< HEAD
-=======
       status: [ success, failure ]
-  
+
   notify-cl-slack:
     group: notify
     image: plugins/slack
@@ -104,5 +98,4 @@
     webhook: https://hooks.slack.com/services/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
     icon_url: https://cdn.worldvectorlogo.com/logos/drone.svg
     when:
->>>>>>> 68f02c07
       status: [ success, failure ]
--- conflicted
+++ resolved
@@ -83,18 +83,6 @@
     with tarfile.open(output_file_path, "w") as tar:
         tar.add(dir_path, arcname='.')
 
-
-<<<<<<< HEAD
-def sizeof_fmt(num, suffix='B'):
-    """Human readable format for sizes
-    source: https://stackoverflow.com/a/1094933
-    """
-    for unit in ['', 'Ki', 'Mi', 'Gi', 'Ti', 'Pi', 'Ei', 'Zi']:
-        if abs(num) < 1024.0:
-            return "%3.1f%s%s" % (num, unit, suffix)
-        num /= 1024.0
-    return "%.1f%s%s" % (num, 'Yi', suffix)
-=======
 
 async def input_reader(stream, **kwargs):
     """
@@ -304,4 +292,14 @@
                     values[-1].append(val)
                     keys.append(key + 1)
                 depth -= 1
->>>>>>> 55b22167
+
+
+def sizeof_fmt(num, suffix='B'):
+    """Human readable format for sizes
+    source: https://stackoverflow.com/a/1094933
+    """
+    for unit in ['', 'Ki', 'Mi', 'Gi', 'Ti', 'Pi', 'Ei', 'Zi']:
+        if abs(num) < 1024.0:
+            return "%3.1f%s%s" % (num, unit, suffix)
+        num /= 1024.0
+    return "%.1f%s%s" % (num, 'Yi', suffix)
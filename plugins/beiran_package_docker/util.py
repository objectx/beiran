"""Docker Plugin Utility Module"""
import asyncio
import os
import logging
import re
import base64
import aiohttp
import aiofiles

from peewee import SQL
from aiodocker import Docker

<<<<<<< HEAD
=======
from beiran.daemon.common import CACHE_DIR
>>>>>>> 9bbf3ee8
from beiran.log import build_logger
from beiran.lib import async_write_file_stream, async_req
from beiran.models import Node
from beiran.ctx import config

from .models import DockerImage, DockerLayer


LOGGER = build_logger()


async def aio_dirlist(path: str):
    """async proxy method for os.listdir"""
    loop = asyncio.get_event_loop()
    return await loop.run_in_executor(None, os.listdir, path)


async def aio_isdir(path: str):
    """async proxy method for os.isdir"""
    loop = asyncio.get_event_loop()
    return await loop.run_in_executor(None, os.path.isdir, path)


class DockerUtil:
    """Docker Utilities"""

    class CannotFindLayerMappingError(Exception):
        """..."""
        pass

    class AuthenticationFailed(Exception):
        """..."""
        pass

    class LayerDownloadFailed(Exception):
        """..."""
        pass

    def __init__(self, storage: str = "/var/lib/docker", aiodocker: Docker = None,
                 logger: logging.Logger = None) -> None:
        self.storage = storage

        # TODO: Persist this mapping cache to disk or database
        self.diffid_mapping: dict = {}
        self.layerdb_mapping: dict = {}

        self.aiodocker = aiodocker or Docker()
        self.logger = logger if logger else LOGGER

    @staticmethod
    def docker_sha_summary(sha: str) -> str:
        """
        shorten sha to 12 bytes length str as docker uses

        e.g "sha256:53478ce18e19304e6e57c37c86ec0e7aa0abfe56dff7c6886ebd71684df7da25"
        to "53478ce18e19"

        Args:
            sha (string): sha string

        Returns:
            string

        """
        return sha.split(":")[1][0:12]

    def docker_find_layer_dir_by_sha(self, sha: str):
        """
        try to find local layer directory containing tar archive
        contents pulled from remote repository

        Args:
            sha (string): sha string

        Returns:
            string directory path or None

        """
        diff_file_name = ""

        local_digest_dir = self.storage + '/image/overlay2/distribution/diffid-by-digest/sha256'
        local_layer_db = self.storage + '/image/overlay2/layerdb/sha256'
        local_cache_id = local_layer_db + '/{diff_file_name}/cache-id'
        local_layer_dir = self.storage + '/overlay2/{layer_dir_name}/diff'

        f_path = local_digest_dir + "/{}".format(sha.replace('sha256:', '', 1))

        file = open(f_path, 'r')
        diff_1 = file.read()
        file.close()

        for layer_dir_name in os.listdir(local_layer_db):
            f_path = '{}/{}/diff'.format(local_layer_db, layer_dir_name)

            with open(f_path, 'r') as file:
                diff_2 = file.read()
                if diff_2 == diff_1:
                    diff_file_name = layer_dir_name
                    break

        with open(local_cache_id.format(diff_file_name=diff_file_name)) as file:
            return local_layer_dir.format(layer_dir_name=file.read())

    @staticmethod
    async def reset_docker_info_of_node(uuid_hex: str):
        """ Delete all (local) layers and images from database """
        for image in list(DockerImage.select(DockerImage.hash_id,
                                             DockerImage.available_at)):
            if uuid_hex in image.available_at:
                image.unset_available_at(uuid_hex)
                image.save()

        for layer in list(DockerLayer.select(DockerLayer.id,
                                             DockerLayer.digest,
                                             DockerLayer.available_at)):
            if uuid_hex in layer.available_at:
                layer.unset_available_at(uuid_hex)
                layer.save()

        await DockerUtil.delete_unavailable_objects()

    @staticmethod
    async def delete_unavailable_objects():
        """Delete unavailable layers and images"""
        DockerImage.delete().where(SQL('available_at = \'[]\'')).execute()
        DockerLayer.delete().where(SQL('available_at = \'[]\'')).execute()

    async def fetch_docker_info(self) -> dict:
        """
        Fetch async docker daemon information

        Returns:
            (dict): docker status and information

        """

        try:
            info = await self.aiodocker.system.info()
            return {
                "status": True,
                "daemon_info": info
            }
        except Exception as error:  # pylint: disable=broad-except
            self.logger.error("Error while connecting local docker daemon %s", error)
            return {
                "status": False,
                "error": str(error)
            }

    async def update_docker_info(self, node: Node):
        """
        Makes an async call to docker `client` and get info for `node`

        Args:
            node (Node):

        Returns:
            (None): updates `node` object
        """
        self.logger.debug("Updating local docker info")
        retry_after = 0

        while True:
            docker_info = await self.fetch_docker_info()
            if docker_info["status"]:
                self.logger.debug(" *** Found local docker daemon *** ")
                node.docker = docker_info['daemon_info']
                break
            else:
                self.logger.debug("Cannot fetch docker info," +
                                  " retrying after %d seconds",
                                  retry_after)
                await asyncio.sleep(retry_after)
            if retry_after < 30:
                retry_after += 5

    async def get_diffid_mappings(self) -> dict:
        """
        Returns a mapping dict for layers;
         - keys => diff-id
         - values => digest (being used for downloading layers!?)
        """

        # TODO:
        # - to be able to find digests FOR SPECIFIC diff-id,
        # see here => /var/lib/docker/image/overlay2/distribution/v2metadata-by-diffid/sha256
        # Note that these are JSON files, pointing to multiple (POSSIBLY DIFFERENT)
        # digests (per remote repository)

        # FIXME! There are multiple digests for diff-ids, per remote repository
        # sometimes they are same, sometimes they are not.

        self.logger.debug("Getting diff-id digest mappings..")
        mapping_dir = self.storage + "/image/overlay2/distribution/diffid-by-digest/sha256"

        cached_digests = self.diffid_mapping.values()

        try:
            for filename in await aio_dirlist(mapping_dir):
                digest = 'sha256:' + filename
                if digest in cached_digests:
                    continue

                if await aio_isdir(mapping_dir + '/' + filename):
                    continue

                async with aiofiles.open(mapping_dir + '/' + filename, mode='r') as mapping_file:
                    contents = await mapping_file.read()

                contents = contents.strip()
                self.diffid_mapping[contents] = digest
            return self.diffid_mapping
        except FileNotFoundError:
            return {}

    async def get_layerdb_mappings(self) -> dict:
        """
        Returns a mapping dict for layers;
         - keys => diff-id
         - values => chain-id
        """

        # TODO:
        # - to be able to find digests FOR SPECIFIC diff-id,
        # we have to enumerate all {chain-in}/diff files in layerdb
        # since there are no mappings outside...

        self.logger.debug("Getting layerdb digest mappings..")
        layerdb_path = self.storage + "/image/overlay2/layerdb/sha256"

        cached_chain_ids = self.layerdb_mapping.values()

        try:
            for filename in await aio_dirlist(layerdb_path):
                chain_id = 'sha256:' + filename
                if chain_id in cached_chain_ids:
                    continue

                if not await aio_isdir(layerdb_path + '/' + filename):
                    continue

                async with aiofiles.open(layerdb_path + '/' +
                                         filename + '/diff',
                                         mode='r') as mapping_file:
                    contents = await mapping_file.read()

                contents = contents.strip()
                self.layerdb_mapping[contents] = chain_id

            return self.layerdb_mapping
        except FileNotFoundError:
            return {}

    async def get_image_layers(self, diffid_list: list) -> list:
        """Returns an array of DockerLayer objects given diffid array"""
        layers = []
        for idx, diffid in enumerate(diffid_list):
            try:
                layer = await self.get_layer_by_diffid(diffid, idx)
                # handle DockerUtil.CannotFindLayerMappingError?
                layers.append(layer)
            except FileNotFoundError:
                self.logger.error("attempted to access to a non-existent layer by diff id: %s",
                                  diffid)
        return layers

    async def get_layer_by_diffid(self, diffid: str, idx: int) -> DockerLayer:
        """
        Makes an DockerLayer objects using diffid of layer

        Args:
            diffid (string)
            idx (integer): order of layer in docker image

        Returns:
            (DockerLayer): `layer` object
        """

        layer_storage_path = self.storage + "/image/overlay2/layerdb"
        if diffid not in self.diffid_mapping:
            raise DockerUtil.CannotFindLayerMappingError()
            # image.has_unknown_layers = True
            # # This layer is not pulled from a registry
            # # It's built on this machine and we're **currently** not interested
            # # in local-only layers
            # print("cannot find digest mapping layer", idx, diffid, image_data['RepoTags'])
            # print(" -- Result: Cannot even find mapping")
            # continue

        digest = self.diffid_mapping[diffid]
        try:
            layer = DockerLayer.get(DockerLayer.digest == digest)
        except DockerLayer.DoesNotExist:
            layer = DockerLayer()
            layer.digest = digest

        layer.local_diff_id = diffid
        # print("--- Processing layer", idx, "of", image_details['RepoTags'])
        # print("Diffid: ", diffid)
        # print("Digest: ", layer.digest)

        if idx == 0:
            layer.layerdb_diff_id = diffid
        else:
            if diffid not in self.layerdb_mapping:
                await self.get_layerdb_mappings()
            layer.layerdb_diff_id = self.layerdb_mapping[diffid]
        # print("layerdb: ", layer.layerdb_diff_id)

        # try:
        layer_meta_folder = layer_storage_path + '/' + layer.layerdb_diff_id.replace(':', '/')
        async with aiofiles.open(layer_meta_folder + '/size', mode='r') as layer_size_file:
            size_str = await layer_size_file.read()

        layer.size = int(size_str.strip())

        # except FileNotFoundError as e:
        #     # Actually some other layers refers to this layer
        #     # (grep in /var/lib/docker/image/overlay2/layerdb/sha256/
        #     # shows some results)
        #     image.has_not_found_layers = True
        #     print(" -- Result: Cannot find layer folder")
        #     image.layers.append("<not-found>")
        return layer

    async def fetch_docker_image_info(self, name: str):
        """
        Fetch Docker Image manifest specified repository.
        Args:
            name (str): image name (e.g. dkr.rsnc.io/beiran/beirand:v0.1, beirand:latest)
        """

        default_elem = {
            "host": "index.docker.io",
            "repository": "library",
            "tag": "latest"
        }

        url_elem = {
            "host": "",
            "port": "",
            "repository": "",
            "image": "",
            "tag": ""
        }

        # 'name' --- 5 patterns
        # # - beirand
        # # - beirand:v0.1
        # # - beiran/beirand:v0.1
        # # - dkr.rsnc.io/beirand:v0.1
        # # - dkr.rsnc.io/beiran/beirand:v0.1
        #

        #
        # # divide into Domain and Repository and Image
        #
        name_list = name.split("/")

        # nginx:latest
        url_elem['host'] = default_elem['host']
        url_elem['repository'] = default_elem['repository'] + "/"
        img_tag = name_list[0]

        if len(name_list) == 2:
            # openshift/origin:latest, dkr.rsnc.io/nginx:latest
            # determine host name and repository name with "."
            url_elem['host'] = default_elem['host']
            url_elem['repository'] = name_list[0] + "/"
            if "." in name_list[0]:
                url_elem['host'] = name_list[0]
                url_elem['repository'] = ""
            img_tag = name_list[1]

        elif len(name_list) == 3:
            # dkr.rsnc.io/beiran/beirand:v0.1
            url_elem['host'] = name_list[0]
            url_elem['repository'] = name_list[1] + "/"
            img_tag = name_list[2]

        #
        # # divide into Host and Port
        #
        host_list = url_elem['host'].split(":")
        url_elem['host'] = host_list[0]
        url_elem['port'] = ""
        if len(host_list) == 2:
            url_elem['host'], url_elem['port'] = host_list
            url_elem['host'] += ":"

        #
        # # divide into Host and Port
        #
        url_elem['image'] = img_tag
        url_elem['tag'] = default_elem['tag']
        if ":" in img_tag:
            url_elem['image'], url_elem['tag'] = img_tag.split(":")

        url = 'https://{}{}/v2/{}{}/manifests/{}'.format(
            url_elem['host'], url_elem['port'],
            url_elem['repository'], url_elem['image'],
            url_elem['tag']
        )

        if url_elem['host'] == default_elem['host']:
            resp, token = await async_req(
                "https://auth.docker.io/" + \
                "token?service=registry.docker.io&scope=repository:{}{}:pull" \
                .format(url_elem['repository'], url_elem['image'])
            )
            if resp.status != 200:
                raise Exception("Failed to get token")

            resp, manifest = await async_req(url, Authorization="Bearer " + token["token"])
            self.logger.debug("fetching Docker Image manifest: %s", url)
            if resp.status != 200:
                raise Exception("Cannnot fetch Docker image")

            self.logger.debug("fetched Docker Image %s", str(manifest))

        else:
            resp, manifest = await async_req(url)
            self.logger.debug("fetching Docker Image manifest: %s", url)

            if resp.status != 200:
                raise Exception("Cannot fetch Docker Image")

            self.logger.debug("fetched Docker Image %s", str(manifest))

        manifest['hashid'] = resp.headers['Docker-Content-Digest']

        DockerImage.from_dict(manifest, dialect="manifest").save()

    async def get_docker_bearer_token(self, realm, service, scope):
        """
        Get Bearer token from auth.docker.io
        """
        _, data = await async_req(
            "{}?service={}&scope={}".format(realm, service, scope)
        )
        token = data['token']
        return token

    async def get_auth_requirements(self, headers, **kwargs):
        """
        Get requirements for registry authentication.
        Supporting -> Basic, Bearer token

        Args:
            headers: async client response header
        """

        if headers['Www-Authenticate'].startswith('Bearer'):
            # parse 'Bearer realm="https://auth.docker.io/token",
            # service="registry.docker.io",scope="repository:google/cadvisor:pull"'
            values = re.findall('(\w+(?==)|(?<=")[\w.:/]+)',  # pylint: disable=anomalous-backslash-in-string
                                headers['Www-Authenticate'])
            val_dict = dict(zip(values[0::2], values[1::2]))

            try:
                token = await self.get_docker_bearer_token(
                    val_dict['realm'],
                    val_dict['service'],
                    val_dict['scope']
                )
            except Exception:
                raise DockerUtil.AuthenticationFailed("Failed to get Bearer token")

            return 'Bearer ' + token

        if headers['Www-Authenticate'].startswith('Basic'):
            try:
                login_str = kwargs.pop('user') + ":" + kwargs.pop('passwd')
                login_str = base64.b64encode(login_str.encode('utf-8')).decode('utf-8')
            except KeyError:
                raise DockerUtil.AuthenticationFailed("Basic auth required but " \
                                                      "'user' and 'passwd' wasn't passed")

            return 'Basic ' + login_str

        raise DockerUtil.AuthenticationFailed("Unsupported type of authentication (%s)"
                                              % headers['Www-Authenticate'])

    async def download_layer_from_origin(self, host, repository, layer_hash, **kwargs):
        """
        Download layer from registry.
        Args:
            host (str): registry domain (e.g. index.docker.io)
            repository (str): path of repository (e.g. library/centos)
            layer_hash (str): SHA-256 hash of a blob
        """
        save_path = config.cache_dir + '/layers/sha256/' + layer_hash.lstrip("sha256:") + ".tar.gz"
        url = 'https://{}/v2/{}/blobs/{}'.format(host, repository, layer_hash)
        requirements = None

        self.logger.debug("downloading layer from %s", url)

        # try to access the server with HTTP HEAD requests
        # there is also a purpose to check the type of authentication
        try:
            resp, _ = await async_req(url=url, return_json=False, method='HEAD')

        except aiohttp.client_exceptions.ClientConnectorSSLError:
            self.logger.debug("the server %s may not support HTTPS. retry with HTTP", host)
            url = 'http://{}/v2/{}/blobs/{}'.format(host, repository, layer_hash)
            resp, _ = await async_req(url=url, return_json=False, method='HEAD')

        if resp.status == 401 or resp.status == 200:
            if resp.status == 401:
                requirements = await self.get_auth_requirements(resp.headers, **kwargs)

            resp = await async_write_file_stream(url, save_path, Authorization=requirements)

        if resp.status != 200:
            raise DockerUtil.LayerDownloadFailed("Failed to download layer. code: %d" % resp.status)

        self.logger.debug("downloaded layer %s to %s", layer_hash, save_path)<|MERGE_RESOLUTION|>--- conflicted
+++ resolved
@@ -10,10 +10,6 @@
 from peewee import SQL
 from aiodocker import Docker
 
-<<<<<<< HEAD
-=======
-from beiran.daemon.common import CACHE_DIR
->>>>>>> 9bbf3ee8
 from beiran.log import build_logger
 from beiran.lib import async_write_file_stream, async_req
 from beiran.models import Node

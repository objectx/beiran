"""HTTP and WS API implementation of beiran daemon"""
import os
import re
import json
import asyncio
import urllib
import aiohttp

from tornado import websocket, web
from tornado.options import options, define
from tornado.web import HTTPError

from peewee import SQL

import aiodocker

from beirand.common import logger, VERSION, AIO_DOCKER_CLIENT, DOCKER_TAR_CACHE_DIR, NODES, EVENTS
from beirand.lib import docker_find_layer_dir_by_sha, create_tar_archive, docker_sha_summary
from beirand.lib import get_listen_address, get_listen_port

from beiran.models import DockerImage, DockerLayer

define('listen_address',
       group='webserver',
       default=get_listen_address(),
       help='Listen address')
define('listen_port',
       group='webserver',
       default=get_listen_port(),
       help='Listen port')
define('unix_socket',
       group='webserver',
       default="/var/run/beirand.sock",
       help='Path to unix socket to bind')

if 'BEIRAN_SOCK' in os.environ:
    options.unix_socket = os.environ['BEIRAN_SOCK']


class EchoWebSocket(websocket.WebSocketHandler):
    """ Websocket implementation for test
    """

    def data_received(self, chunk):
        """
        Web socket data received in chunk
        Args:
            chunk: Current received data
        """
        pass

    def open(self, *args, **kwargs):
        """ Monitor if websocket is opened
        """
        logger.info("WebSocket opened")

    def on_message(self, message):
        """ Received message from websocket
        """
        self.write_message(u"You said: " + message)

    def on_close(self):
        """ Monitor if websocket is closed
        """
        logger.info("WebSocket closed")


class JsonHandler(web.RequestHandler):
    """Request handler where requests and responses speak JSON."""

    def __init__(self, application, request, **kwargs):
        super().__init__(application, request, **kwargs)
        self.json_data = dict()
        self.response = dict()

    def data_received(self, chunk):
        pass

    def prepare(self):
        # Incorporate request JSON into arguments dictionary.
        if self.request.body:
            try:
                self.json_data = json.loads(self.request.body)
            except ValueError:
                message = 'Unable to parse JSON.'
                self.send_error(400, message=message) # Bad Request

        # Set up response dictionary.
        self.response = dict()

    def set_default_headers(self):
        self.set_header('Content-Type', 'application/json')

    def write_error(self, status_code, **kwargs):
        if 'message' not in kwargs:
            if status_code == 405:
                kwargs['message'] = 'Invalid HTTP method.'
            else:
                kwargs['message'] = 'Unknown error.'

        self.response = kwargs
        self.write_json()

    def write_json(self):
        """Write json output"""
        output = json.dumps(self.response)
        self.write(output)

class ApiRootHandler(web.RequestHandler):
    """ API Root endpoint `/` handling"""

    def data_received(self, chunk):
        pass

    def get(self, *args, **kwargs):
        self.set_header("Content-Type", "application/json")
        self.write('{"version":"' + VERSION + '"}')
        self.finish()


class ImagesTarHandler(web.RequestHandler):
    """ Images export handler """

    def data_received(self, chunk):
        pass

    # pylint: disable=arguments-differ
    async def get(self, image_id_or_sha):
        """
            Get image as a tarball
        """
        try:
            content = await APP.docker.images.export_image(image_id_or_sha)
            self.set_header("Content-Type", "application/x-tar")

            while True:
                chunk = await content.read(65536)
                if not chunk:
                    break
                self.write(chunk)
                await self.flush()
            self.finish()
        except aiodocker.exceptions.DockerError as error:
            raise HTTPError(status_code=404, log_message=error.message)
<<<<<<< HEAD
        except Exception as error:
            logger.error("Image Stream failed: %s", str(error))
            raise HTTPError(status_code=500, log_message=str(error))
=======

    async def head(self, image_id_or_sha):
        """
            HEAD endpoint
        """
        try:
            if image_id_or_sha.startswith("sha256:"):
                image = DockerImage.get(DockerImage.hash_id == image_id_or_sha)
            else:
                if not ":" in image_id_or_sha:
                    image_id_or_sha += ":latest"
                query = DockerImage.select()
                query = query.where(SQL('tags LIKE \'%%"%s"%%\'' % image_id_or_sha))
                image = query.first()
                if not image:
                    raise HTTPError(status_code=404, log_message="Image Not Found")

            self.set_header("Docker-Image-HashID", image.hash_id)
            self.set_header("Docker-Image-CreatedAt", image.created_at)
            self.set_header("Docker-Image-Size", image.size)

            self.finish()

        except DockerImage.DoesNotExist as error:
            raise HTTPError(status_code=404, log_message=str(error))
>>>>>>> c280d830

class LayerDownload(web.RequestHandler):
    """ Container image layer downloading handler """

    def data_received(self, chunk):
        pass

    def _set_headers(self, layer_id):
        # modify headers to pretend like docker registry if we decide to be proxy
        self.set_header("Content-Type", "application/octet-stream")
        self.set_header("Docker-Content-Digest", layer_id)
        self.set_header("Docker-Distribution-Api-Version", "registry/2.0")
        self.set_header("Etag", layer_id)
        # only nosniff, what else could it be?
        self.set_header("X-Content-Type-Options", "nosniff")
        self.set_header("accept-ranges", "bytes")
        # how is 31536000 calculated?
        self.set_header("cache-control", "max-age=31536000")

    # pylint: disable=arguments-differ
    def head(self, layer_id):
        self._set_headers(layer_id)
        return self.get(layer_id)

    # pylint: enable=arguments-differ

    # pylint: disable=arguments-differ
    def get(self, layer_id):
        """
        Get layer info by given layer_id
        """
        self._set_headers(layer_id)
        layer_path = docker_find_layer_dir_by_sha(layer_id)

        if not layer_path:
            raise HTTPError(status_code=404, log_message="Layer Not Found")

        tar_path = "{cache_dir}/{cache_tar_name}" \
            .format(cache_dir=DOCKER_TAR_CACHE_DIR,
                    cache_tar_name=docker_sha_summary(layer_id))
        if not os.path.isfile(tar_path):
            create_tar_archive(layer_path, tar_path)

        with open(tar_path, 'rb') as file:
            while True:
                data = file.read(51200)
                if not data:
                    break
                self.write(data)

        self.finish()

    # pylint: enable=arguments-differ


class NodeInfo(web.RequestHandler):
    """Endpoint which reports node information"""

    def __init__(self, application, request, **kwargs):
        super().__init__(application, request, **kwargs)
        self.node_info = {}

    def data_received(self, chunk):
        pass

    # pylint: disable=arguments-differ
    @web.asynchronous
    async def get(self, uuid=None):
        """Retrieve info of the node by `uuid` or the local node"""

        if not uuid:
            node = NODES.local_node
        else:
            node = await NODES.get_node_by_uuid(uuid)

        # error = info = version = ""

        # try:
        #     info = await self.application.docker.system.info()
        #     version = await self.application.docker.version()
        #     status = True
        # except DockerError as error:
        #     status = False
        #     logger.error('Docker Client error %s', error)

        # node_info.update(
        #     {
        #         "docker": {
        #             "status": status,
        #             "daemon_info": info,
        #             "version": version,
        #             "error": error
        #         }
        #     }
        # )
        if not node:
            raise HTTPError(status_code=404, log_message="Node Not Found")
        self.write(node.to_dict())
        self.finish()

    # pylint: enable=arguments-differ


@web.stream_request_body
class ImagesHandler(web.RequestHandler):
    """Endpoint to list docker images"""

    def __init__(self, application, request, **kwargs):
        super().__init__(application, request, **kwargs)
        self.chunks = None
        self.future_response = None

    # pylint: disable=arguments-differ
    async def get(self):
        """Retrieve image list of the node

        Available arguments are:
            - all          // all images
            - filter       // filter by name ?filter=beiran
            - dangling     // list dangling images ?dangling=true
            - label        // filter by label  ?label=

        """
        logger.debug("image: streaming image directly from docker daemon")

        params = dict()
        params.update(
            {
                "all": self.get_argument('all', False),
                "filter": self.get_argument('filter', None),
                "dangling": self.get_argument('dangling', False),
                "label": self.get_argument('label', None),
            }
        )

        logger.debug("listing images with params: %s", params)

        image_list = await AIO_DOCKER_CLIENT.images.list(**params)

        self.write({
            "images": image_list
        })
    # pylint: enable=arguments-differ

    def prepare(self):
        if self.request.method != 'POST':
            return

        logger.debug("image: preparing for receiving upload")
        self.chunks = asyncio.Queue()

        @aiohttp.streamer
        async def sender(writer, chunks):
            """ async generator data sender for aiodocker """
            chunk = await chunks.get()
            while chunk:
                await writer.write(chunk)
                chunk = await chunks.get()

        self.future_response = APP.docker.images.import_image(data=sender(self.chunks))  # pylint: disable=no-value-for-parameter

    # pylint: disable=arguments-differ
    async def data_received(self, chunk):
        self.chunks.put_nowait(chunk)

    async def post(self):
        """
            Loads tarball to docker
        """
        logger.debug("image: upload done")
        try:
            await self.chunks.put(None)
            response = await self.future_response
            for state in response:
                if 'error' in state:
                    if 'archive/tar' in state['error']:
                        raise HTTPError(status_code=400, log_message=state['error'])
                    raise HTTPError(status_code=500, log_message=state['error'])
            self.write("OK")
            self.finish()
        except  aiodocker.exceptions.DockerError as error:
            raise HTTPError(status_code=404, log_message=error.message)
    # pylint: enable=arguments-differ


class ImagePullHandler(web.RequestHandler):
    """Docker image pull"""
    def data_received(self, chunk):
        pass

    # pylint: disable=arguments-differ

    @web.asynchronous
    async def get(self, image):
        """

        Pull images

        Args:
            image (str): image name

        Returns:
            streams image pulling progress

        """
        self.set_header("Content-Type", "application/json")

        tag = self.get_argument('tag', 'latest')

        logger.info("pulling image %s:%s", image, tag)

        result = await AIO_DOCKER_CLIENT.images.pull(from_image=image, tag=tag, stream=True)
        self.write('{"statuses": [')

        comma = ""
        async for data in result:
            data = json.dumps(data)
            self.write("{comma}{status_data}".format(comma=comma, status_data=data))
            comma = ", "
            self.flush()

        self.write(']}')
        self.finish()

    # pylint: enable=arguments-differ


class ImageList(web.RequestHandler):
    """List images"""

    def data_received(self, chunk):
        pass

    async def pull(self):
        """
            Pulling image in cluster
        """
        body = json.loads(self.request.body)
        if not body['node']:
            raise NotImplementedError('Clusterwise image pull is not implemented yet')

        if not body['image']:
            raise HTTPError(status_code=400, log_message='Image name is not given')

        wait = True if 'wait' in body and body['wait'] else False

        if not wait:
            self.write({'started':True})
            self.finish()

        # TODO: Replacing protocols should be reconsidered
        url = '{}/images/{}'.format(body['node'].replace('beiran', 'http'), body['image'])
        logger.debug("Requesting image from %s", url)

        chunks = asyncio.Queue()

        @aiohttp.streamer
        async def sender(writer, chunks):
            """ async generator data sender for aiodocker """
            chunk = await chunks.get()
            while chunk:
                await writer.write(chunk)
                chunk = await chunks.get()

        try:
            docker_future = APP.docker.images.import_image(data=sender(chunks)) # pylint: disable=no-value-for-parameter
            docker_result = asyncio.ensure_future(docker_future)
            async with aiohttp.ClientSession() as session:
                async with session.get(url) as resp:
                    async for data in resp.content.iter_chunked(64*1024):
                        # logger.debug("Pull: Chunk received with length: %s", len(data))
                        chunks.put_nowait(data)
            chunks.put_nowait(None)
            await docker_result
        except aiohttp.ClientError as error:
            logger.error(error)
            if wait:
                raise HTTPError(status_code=500, log_message=str(error))
        if wait:
            self.write({'finished':True})
            self.finish()


    # pylint: disable=arguments-differ
    @web.asynchronous
    async def post(self):
        cmd = self.get_argument('cmd')
        if cmd:
            logger.debug("Image endpoint is invoked with command `%s`", cmd)
            method = None
            try:
                method = getattr(self, cmd)
            except AttributeError:
                raise NotImplementedError("Endpoint `/images` does not implement `{}`"
                                          .format(cmd))

            return await method()
        raise NotImplementedError()


    def get(self):
        """
        Return list of nodes, if specified `all`from database or discovered ones from memory.

        Returns:
            (dict) list of nodes, it is a dict, since tornado does not write list for security
                   reasons; see:
                   http://www.tornadoweb.org/en/stable/web.html#tornado.web.RequestHandler.write

        """
        self.set_header("Content-Type", "application/json")

        all_images = self.get_argument('all', False) == 'true'

        # todo: validate `node` argument if it is valid UUID
        node = self.get_argument('node', NODES.local_node.uuid.hex)
        node_pattern = re.compile("^([A-Fa-f0-9-]+)$")
        if node and not node_pattern.match(node):
            raise HTTPError(status_code=400,
                            log_message="invalid node uuid")

        query = DockerImage.select()

        if not all_images:
            query = query.where(SQL('available_at LIKE \'%%"%s"%%\'' % node))

        # Sorry for hand-typed json, this is for streaming.
        self.write('{"images": [')
        is_first = True
        for image in query:
            if is_first:
                is_first = False
            else:
                self.write(',')
            self.write(json.dumps(image.to_dict(dialect="api")))
            self.flush()

        self.write(']}')
        self.finish()
    # pylint: enable=arguments-differ


class LayerList(web.RequestHandler):
    """List images"""

    def data_received(self, chunk):
        pass

    # pylint: disable=arguments-differ
    def get(self):
        """
        Return list of nodes, if specified `all`from database or discovered ones from memory.

        Returns:
            (dict) list of nodes, it is a dict, since tornado does not write list for security
                   reasons; see:
                   http://www.tornadoweb.org/en/stable/web.html#tornado.web.RequestHandler.write

        """
        self.set_header("Content-Type", "application/json")

        all_images = self.get_argument('all', False) == 'true'

        # todo: validate `node` argument if it is valid UUID
        node = self.get_argument('node', NODES.local_node.uuid.hex)
        node_pattern = re.compile("^([A-Fa-f0-9-]+)$")
        if node and not node_pattern.match(node):
            raise HTTPError(status_code=400,
                            log_message="invalid node uuid")

        query = DockerLayer.select()

        if not all_images:
            query = query.where(SQL('available_at LIKE \'%%"%s"%%\'' % node))

        # Sorry for hand-typed json, this is for streaming.
        self.write('{"layers": [')
        is_first = True
        for layer in query:
            if is_first:
                is_first = False
            else:
                self.write(',')
            self.write(json.dumps(layer.to_dict(dialect="api")))
            self.flush()

        self.write(']}')
        self.finish()
    # pylint: enable=arguments-differ


class NodesHandler(JsonHandler):
    """List nodes by arguments specified in uri all, online, offline, etc."""

    def data_received(self, chunk):
        pass

    # pylint: disable=arguments-differ
    def post(self):
        if 'address' not in self.json_data:
            raise Exception("Unacceptable data")

        address = self.json_data['address']
        parsed = urllib.parse.urlparse(address)

        # loop = asyncio.get_event_loop()
        # task = loop.create_task(NODES.add_or_update_new_remote_node(parsed.hostname, parsed.port))
        EVENTS.emit('probe', ip_address=parsed.hostname, service_port=parsed.port) # TEMP

        self.write({"status": "OK"})
        self.finish()
    # pylint: enable=arguments-differ

    # pylint: disable=arguments-differ
    def get(self):
        """
        Return list of nodes, if specified `all`from database or discovered ones from memory.

        Returns:
            (dict) list of nodes, it is a dict, since tornado does not write list for security
                   reasons; see:
                   http://www.tornadoweb.org/en/stable/web.html#tornado.web.RequestHandler.write

        """
        all_nodes = self.get_argument('all', False) == 'true'

        node_list = NODES.list_of_nodes(
            from_db=all_nodes
        )

        self.write(
            {
                "nodes": [n.to_dict() for n in node_list]
            }
        )
        self.finish()

    # pylint: enable=arguments-differ


class Ping(web.RequestHandler):
    """Ping / Pong endpoint"""

    def data_received(self, chunk):
        pass

    # pylint: disable=arguments-differ
    def get(self):
        """Just return a PONG response"""
        self.write({"ping":"pong"})
        self.finish()
    # pylint: enable=arguments-differ


APP = web.Application([
    (r'/', ApiRootHandler),
    (r'/images', ImageList),
    (r'/layers', LayerList),
    (r'/images/(.*)', ImagesTarHandler),
    (r'/layers/([0-9a-fsh:]+)', LayerDownload),
    (r'/info(?:/([0-9a-fsh:]+))?', NodeInfo),
    (r'/nodes', NodesHandler),
    (r'/ping', Ping),
    # (r'/layers', LayersHandler),
    (r'/image/pull/([0-9a-zA-Z:\\\-]+)', ImagePullHandler),
    (r'/ws', EchoWebSocket),
])

APP.docker = AIO_DOCKER_CLIENT<|MERGE_RESOLUTION|>--- conflicted
+++ resolved
@@ -142,11 +142,9 @@
             self.finish()
         except aiodocker.exceptions.DockerError as error:
             raise HTTPError(status_code=404, log_message=error.message)
-<<<<<<< HEAD
         except Exception as error:
             logger.error("Image Stream failed: %s", str(error))
             raise HTTPError(status_code=500, log_message=str(error))
-=======
 
     async def head(self, image_id_or_sha):
         """
@@ -172,7 +170,6 @@
 
         except DockerImage.DoesNotExist as error:
             raise HTTPError(status_code=404, log_message=str(error))
->>>>>>> c280d830
 
 class LayerDownload(web.RequestHandler):
     """ Container image layer downloading handler """

--- conflicted
+++ resolved
@@ -69,7 +69,6 @@
         """
         Seek for config val through environment and config depending
         on given keys.
-<<<<<<< HEAD
 
         One of the args `ckey`, `ekey` must be specified.
 
@@ -98,36 +97,6 @@
 
         Returns:
 
-=======
-
-        One of the args `ckey`, `ekey` must be specified.
-
-        Args:
-            ckey: key in config file
-            ekey: key in environment
-
-        Returns:
-            str, dict: value
-
-        """
-        if not any([ckey, ekey]):
-            return None
-
-        return \
-            os.getenv("BEIRAN_{}".format(ekey)) or \
-            self.get_config_from_file(ckey) or \
-            DEFAULTS.get(ekey, None)
-
-    @staticmethod
-    def load_from_file(config_file: str):
-        """
-        Load config values from given file
-        Args:
-            config_file (str): file path
-
-        Returns:
-
->>>>>>> 98d42064
         """
         try:
             with open(config_file, 'r') as cfile:

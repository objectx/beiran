"""
    Beiran daemon execution script to create server and schedule
    tasks by observing nodes and communication each other.
"""
import os
import sys
import asyncio
import importlib
import signal
import logging
<<<<<<< HEAD
from uuid import UUID
=======
from functools import partial
>>>>>>> c8363912

from tornado import web
from tornado.platform.asyncio import AsyncIOMainLoop
from tornado.options import options
from tornado.netutil import bind_unix_socket
from tornado import httpserver

from pyee import EventEmitter

from beirand.common import VERSION
from beirand.common import EVENTS
from beirand.common import Services
<<<<<<< HEAD
from beirand.common import CONFIG_FOLDER
=======
from beirand.common import DATA_FOLDER
>>>>>>> c8363912

from beirand.nodes import Nodes
from beirand.peer import Peer

from beirand.lib import collect_node_info
from beirand.lib import get_listen_port, get_advertise_address
from beirand.lib import update_sync_version_file

from beirand.http_ws import ROUTES
from beirand.version import __version__

from beiran.models import Node, PeerAddress
from beiran.log import build_logger
from beiran.plugin import get_installed_plugins

AsyncIOMainLoop().install()


class BeiranDaemon(EventEmitter):
    """Beiran Daemon"""
    version = __version__

    def __init__(self, loop=None):
        super().__init__()
        self.loop = loop if loop else asyncio.get_event_loop()
        self.nodes = Nodes()
        self.available_plugins = []
        self.search_plugins()
<<<<<<< HEAD
        self.uuid = None
=======
        self.sync_state_version = 0
        self.peer = None
>>>>>>> c8363912

    async def new_node(self, peer_address, **kwargs):  # pylint: disable=unused-argument
        """
        Discovered new node on beiran network
        Args:
            ip_address (str): ip_address of new node
            service_port (str): service port of new node
        """
        Services.logger.info('New node detected, reached: %s, waiting info',
                             peer_address.address)
        # url = "beiran://{}:{}".format(ip_address, service_port)
        node = await self.peer.probe_node(peer_address=peer_address)

        if not node:
            EVENTS.emit('node.error', peer_address.address)
            return

        EVENTS.emit('node.added', node)

    async def removed_node(self, ip_address, service_port=None):
        """
        Node on beiran network is down
        Args:
            ip_address (str): ip_address of new node
            service_port (str): service port of new node
        """

        service_port = service_port or get_listen_port()
        try:
            node = await self.nodes.get_node_by_ip_and_port(ip_address, service_port)
        except Node.DoesNotExist:
            Services.logger.warning('Cannot find node at %s:%d for removing',
                                    ip_address, service_port)
            return

        Services.logger.info('Node is about to be removed %s', str(node))
        self.nodes.remove_node(node)

        EVENTS.emit('node.removed', node)

    async def on_node_removed(self, node):
        """Placeholder for event on node removed"""
        Services.logger.info("new event: an existing node removed %s", node.uuid)

    async def on_new_node_added(self, node):
        """Placeholder for event on node removed"""
        pass

    async def on_plugin_state_update(self, plugin, update):
        """
        Track updates on (syncable) plugin states

        This will be used for checking if nodes are in sync or not
        """

        # TODO: Implement 1~3 seconds pull-back before updating
        # daemon sync version

        self.sync_state_version += 1
        await update_sync_version_file(self.sync_state_version)
        self.nodes.local_node.last_sync_version = self.sync_state_version
        self.nodes.local_node.save()

        # Services.logger.info("sync version up: %d", self.sync_state_version)
        Services.logger.info("sync version up: %d", self.nodes.local_node.last_sync_version)
        EVENTS.emit('state.update', update, plugin)

    async def get_plugin(self, plugin_type, plugin_name, config):
        """
        Load and initiate plugin
        Args:
            plugin_type (str): plugin type
            plugin_name (str): plugin name
            config (dict): config parameters

        Returns:

        """
        try:
            config['logger'] = build_logger('beiran.plugin.' + plugin_name)
            config['node'] = self.nodes.local_node
            config['daemon'] = self
            config['events'] = EVENTS
            module = importlib.import_module('beiran_%s_%s' % (plugin_type, plugin_name))
            Services.logger.debug("initializing plugin: %s", plugin_name)
            instance = module.Plugin(config)
            await instance.init()
            Services.logger.info("plugin initialisation done: %s", plugin_name)
        except ModuleNotFoundError as error:  # pylint: disable=undefined-variable
            Services.logger.error(error)
            Services.logger.error("Cannot find plugin : %s", plugin_name)
            sys.exit(1)

        # Subscribe to plugin state updates
        if instance.history:
            instance.history.on('update', partial(self.on_plugin_state_update, instance))

        return instance

    def search_plugins(self):
        """Temporary function for testing python plugin distribution methods"""

        self.available_plugins = get_installed_plugins()
        print("Found plugins;", self.available_plugins)

    async def init_db(self, append_new=False):
        """Initialize database"""
        from peewee import SqliteDatabase, OperationalError
        from beiran.models.base import DB_PROXY
        from beiran.models import MODEL_LIST

        logger = logging.getLogger('peewee')
        logger.setLevel(logging.INFO)

        # check database file exists
        beiran_db_path = os.getenv("BEIRAN_DB_PATH", '{}/beiran.db'.format(DATA_FOLDER))
        db_file_exists = os.path.exists(beiran_db_path)

        if not db_file_exists:
            Services.logger.info("sqlite file does not exist, creating file %s!..", beiran_db_path)
            open(beiran_db_path, 'a').close()

        # init database object
        database = SqliteDatabase(beiran_db_path)
        DB_PROXY.initialize(database)

        if append_new:
            Services.logger.info("append new tables %s into existing database", append_new)
            from beiran.models import create_tables

            create_tables(database, model_list=append_new)
            return

        Services.logger.debug("Checking tables")
        for model in list(MODEL_LIST):
            Services.logger.debug("Checking a model")
            try:
                model.select().limit(0).get()
            except OperationalError as err:
                Services.logger.info("Database schema is not up-to-date, destroying")
                # database is somewhat broken (old)
                # purge it so it can be created again
                database.close()
                os.remove(beiran_db_path)
                open(beiran_db_path, 'a').close()
                database = SqliteDatabase(beiran_db_path)
                DB_PROXY.initialize(database)
                db_file_exists = False
            except model.DoesNotExist as err:  # pylint: disable=unused-variable
                # not a problem
                continue
            except Exception as err:  # pylint: disable=broad-except
                Services.logger.error("Checking a table failed")
                print(err)
        Services.logger.debug("Checking tables done")

        if not db_file_exists:
            Services.logger.info("db hasn't initialized yet, creating tables!..")
            from beiran.models import create_tables

            create_tables(database)

    async def init_plugins(self):
        """Initialize configured plugins"""

        # Initialize discovery
        discovery_mode = os.getenv('DISCOVERY_METHOD') or 'zeroconf'
        if discovery_mode != "none":
            Services.logger.debug("Discovery method is %s", discovery_mode)
            discovery = await self.get_plugin('discovery', discovery_mode, {
                "address": get_advertise_address(),
                "port": get_listen_port(),
                "version": VERSION
            })

            # Only one discovery plugin at a time is supported (for now)
            Services.plugins['discovery'] = discovery

        # Initialize package plugins
        package_plugins_enabled = ['docker']

        for _plugin in package_plugins_enabled:
            _plugin_obj = await self.get_plugin('package', _plugin, {
                "storage": "/var/lib/docker",
                "url": None # default
            })
            Services.plugins['package:' + _plugin] = _plugin_obj

<<<<<<< HEAD
    async def init_keys(self):
        """Initialize key pair, self-signed certificate and UUID"""

        # pylint: disable=bad-whitespace
        cert_file_path   = "/".join([CONFIG_FOLDER, "beiran.crt"])
        key_file_path    = "/".join([CONFIG_FOLDER, "beiran.key"])
        pubkey_file_path = "/".join([CONFIG_FOLDER, "beiran.pub"])
        uuid_conf_path   = "/".join([CONFIG_FOLDER, 'uuid.conf'])
        # pylint: enable=bad-whitespace

        def create_keys_and_cert():
            """..."""
            from OpenSSL import crypto

            # create a key pair
            k = crypto.PKey()
            k.generate_key(crypto.TYPE_RSA, 4096)

            # create a self-signed cert
            cert = crypto.X509()
            cert.get_subject().C = "JP"
            cert.get_subject().ST = "Tokyo"
            cert.get_subject().L = "Tokyo"
            cert.get_subject().O = "Beiran Team"
            cert.get_subject().OU = "Package Distribution"
            cert.get_subject().CN = "beirand"
            cert.set_serial_number(1000)
            cert.gmtime_adj_notBefore(0)
            cert.gmtime_adj_notAfter(10*365*24*60*60)
            cert.set_issuer(cert.get_subject())
            cert.set_pubkey(k)
            cert.sign(k, 'sha1')

            with open(cert_file_path, "wt") as file:
                file.write(crypto.dump_certificate(crypto.FILETYPE_PEM, cert).decode("ascii"))
            with open(key_file_path, "wt") as file:
                file.write(crypto.dump_privatekey(crypto.FILETYPE_PEM, k).decode("ascii"))
            with open(pubkey_file_path, "wt") as file:
                file.write(crypto.dump_publickey(crypto.FILETYPE_PEM, k).decode("ascii"))

            sha1_fingerprint = cert.digest("sha1").decode("ascii")
            print("FP:", sha1_fingerprint)

            uuid_hex = sha1_fingerprint.replace(':', '').lower()[-32:]
            print("uuid:", uuid_hex)

            with open(uuid_conf_path, "wt") as file:
                file.write(uuid_hex)

            self.uuid = UUID(uuid_hex)

        # with open(key_file_path, 'rt').read() as key_file:
        #     self.private_key = c.load_privatekey(c.FILETYPE_PEM, key_file)

        try:
            print("reading uuid from:", uuid_conf_path)
            with open(uuid_conf_path) as uuid_file:
                uuid_hex = uuid_file.read()
            if len(uuid_hex) != 32:
                raise ValueError("32 bytes expected, found %d bytes" % len(uuid_hex))
            self.uuid = UUID(uuid_hex)
        except (FileNotFoundError, ValueError):
            Services.logger.info("Generating private key and uuid")
            create_keys_and_cert()
=======
        # Initialize interface plugins
        interface_plugins_enabled = ['k8s']
        for _plugin in interface_plugins_enabled:
            _plugin_obj = await self.get_plugin('interface', 'k8s', {
                "unix_socket_path": "unix://" + DATA_FOLDER + "/grpc.sock"
            })
            Services.plugins['interface:' + _plugin] = _plugin_obj

    async def probe_without_discovery(self):
        """Bootstrapping peer without discovery"""

        # Probe DB Nodes
        probed_locations = set()
        db_nodes = Services.daemon.nodes.list_of_nodes(
            from_db=True
        )

        for db_node in db_nodes:
            if db_node.uuid.hex == self.nodes.local_node.uuid.hex: # pylint: disable=no-member
                continue
            probed_locations.update({conn.location for conn in db_node.get_connections()})
            self.loop.create_task(self.peer.probe_node(peer_address=db_node.address, retries=60))

        # Probe Known Nodes
        known_nodes = os.getenv("KNOWN_NODES")
        known_urls = known_nodes.split(',') if known_nodes else []
        Services.logger.info("KNOWN_NODES are: %s", known_urls)

        for known_url in known_urls:
            peer_address = PeerAddress(address=known_url)
            Services.logger.info("trying to probe : %s", peer_address.address)
            if not peer_address.location in probed_locations:
                # try forever
                self.loop.create_task(self.peer.probe_node(peer_address=peer_address, retries=-1))
                # todo: does not iterate until the task above is not finished

>>>>>>> c8363912

    async def main(self):
        """ Main function """

        # ensure the DATA_FOLDER exists
        Services.logger.info("Checking the data folder...")
        if not os.path.exists(DATA_FOLDER):
            Services.logger.debug("create the folder '%s'", DATA_FOLDER)
            os.makedirs(DATA_FOLDER)
        elif not os.path.isdir(DATA_FOLDER):
            raise RuntimeError("Unexpected file exists")

        # set database
        Services.logger.info("Initializing database...")
        await self.init_db()
        await self.init_keys()

        # Set 'offline' to all node status
        self.clean_database()

        # collect node info and create node object
        self.nodes.local_node = Node.from_dict(collect_node_info())
        self.nodes.local_node.uuid = self.uuid
        self.nodes.add_or_update(self.nodes.local_node)
        self.set_status(Node.STATUS_INIT)
        Services.logger.info("local node added, known nodes are: %s", self.nodes.all_nodes)

        self.peer = Peer(node=self.nodes.local_node, nodes=self.nodes, loop=self.loop, local=True)

        # initialize sync_state_version
        self.sync_state_version = self.nodes.local_node.last_sync_version

        # initialize plugins
        await self.init_plugins()

        # initialize plugin models
        for name, plugin in Services.plugins.items():
            if not plugin.model_list:
                continue
            await self.init_db(append_new=plugin.model_list)

        # PREPARE ROUTES
        api_app = web.Application(ROUTES)

        for name, plugin in Services.plugins.items():
            if not plugin.api_routes:
                continue
            Services.logger.info("inserting %s routes...", name)
            api_app.add_handlers(r".*", plugin.api_routes)

        # HTTP Daemon. Listen on Unix Socket
        Services.logger.info("Starting Daemon HTTP Server...")
        server = httpserver.HTTPServer(api_app)
        Services.logger.info("Listening on unix socket: %s", options.unix_socket)
        socket = bind_unix_socket(options.unix_socket)
        server.add_socket(socket)

        # Also Listen on TCP
        Services.logger.info("Listening on tcp socket: %s:%s",
                             options.listen_address, options.listen_port)
        server.listen(options.listen_port, address=options.listen_address)

        # # Secure server
        # secure_server = httpserver.HTTPServer(api_app, ssl_options={
        #     "certfile": "/".join([CONFIG_FOLDER, "beiran.crt"]),
        #     "keyfile" : "/".join([CONFIG_FOLDER, "beiran.key"]),
        # })
        # secure_server.listen(8883)

        # Register daemon events
        EVENTS.on('node.added', self.on_new_node_added)
        EVENTS.on('node.removed', self.on_node_removed)

        # Ready
        self.set_status(Node.STATUS_READY)

        # Start discovery last
        if 'discovery' in Services.plugins:
            Services.plugins['discovery'].on('discovered', self.new_node)
            Services.plugins['discovery'].on('undiscovered', self.removed_node)

            await Services.plugins['discovery'].start()

        # Start plugins
        for name, plugin in Services.plugins.items():
            if 'discovery' in Services.plugins and plugin == Services.plugins['discovery']:
                continue
            Services.logger.info("starting plugin: %s", name)
            await plugin.start()

        # Bootstrapping peer without discovery
        await self.probe_without_discovery()

    def clean_database(self):
        """Set 'offline' to all node status
        """
        nodes = Services.daemon.nodes.list_of_nodes(
            from_db=True
        )
        for node in nodes:
            Services.daemon.nodes.set_offline(node)


    def set_status(self, new_status):
        """
        Set and emit node's new status
        Args:
            new_status (str): status

        """
        self.nodes.local_node.status = new_status
        self.nodes.local_node.save()
        EVENTS.emit('node.status', self.nodes.local_node, new_status)

    async def shutdown(self):
        """Graceful shutdown"""
        self.clean_database()
        self.set_status(Node.STATUS_CLOSING)

        if 'discovery' in Services.plugins:
            Services.logger.info("stopping discovery")
            await Services.plugins['discovery'].stop()
            del Services.plugins['discovery']

        for name, plugin in Services.plugins.items():
            Services.logger.info("stopping %s", name)
            await plugin.stop()

        self.nodes.connections = {}

        Services.logger.info("exiting")
        sys.exit(0)

    def schedule_shutdown(self, signum, frame): # pylint: disable=unused-argument
        """Signal Handler"""
        print("Shutting down")
        self.loop.stop()

    def run(self):
        """
        Main function wrapper, creates the main loop and
        schedules the main function in there
        """
        signal.signal(signal.SIGTERM, self.schedule_shutdown)

        self.loop.run_until_complete(self.main())
        try:
            self.loop.run_forever()
        except KeyboardInterrupt:
            Services.logger.info("Received interrupt, shutting down gracefully")

        try:
            self.loop.run_until_complete(self.shutdown())
        except KeyboardInterrupt:
            Services.logger.warning("Received interrupt while shutting down, exiting")
            sys.exit(1)

        self.loop.close()<|MERGE_RESOLUTION|>--- conflicted
+++ resolved
@@ -8,11 +8,7 @@
 import importlib
 import signal
 import logging
-<<<<<<< HEAD
-from uuid import UUID
-=======
 from functools import partial
->>>>>>> c8363912
 
 from tornado import web
 from tornado.platform.asyncio import AsyncIOMainLoop
@@ -25,11 +21,8 @@
 from beirand.common import VERSION
 from beirand.common import EVENTS
 from beirand.common import Services
-<<<<<<< HEAD
 from beirand.common import CONFIG_FOLDER
-=======
 from beirand.common import DATA_FOLDER
->>>>>>> c8363912
 
 from beirand.nodes import Nodes
 from beirand.peer import Peer
@@ -58,12 +51,9 @@
         self.nodes = Nodes()
         self.available_plugins = []
         self.search_plugins()
-<<<<<<< HEAD
         self.uuid = None
-=======
         self.sync_state_version = 0
         self.peer = None
->>>>>>> c8363912
 
     async def new_node(self, peer_address, **kwargs):  # pylint: disable=unused-argument
         """
@@ -226,33 +216,6 @@
 
             create_tables(database)
 
-    async def init_plugins(self):
-        """Initialize configured plugins"""
-
-        # Initialize discovery
-        discovery_mode = os.getenv('DISCOVERY_METHOD') or 'zeroconf'
-        if discovery_mode != "none":
-            Services.logger.debug("Discovery method is %s", discovery_mode)
-            discovery = await self.get_plugin('discovery', discovery_mode, {
-                "address": get_advertise_address(),
-                "port": get_listen_port(),
-                "version": VERSION
-            })
-
-            # Only one discovery plugin at a time is supported (for now)
-            Services.plugins['discovery'] = discovery
-
-        # Initialize package plugins
-        package_plugins_enabled = ['docker']
-
-        for _plugin in package_plugins_enabled:
-            _plugin_obj = await self.get_plugin('package', _plugin, {
-                "storage": "/var/lib/docker",
-                "url": None # default
-            })
-            Services.plugins['package:' + _plugin] = _plugin_obj
-
-<<<<<<< HEAD
     async def init_keys(self):
         """Initialize key pair, self-signed certificate and UUID"""
 
@@ -317,7 +280,33 @@
         except (FileNotFoundError, ValueError):
             Services.logger.info("Generating private key and uuid")
             create_keys_and_cert()
-=======
+
+    async def init_plugins(self):
+        """Initialize configured plugins"""
+
+        # Initialize discovery
+        discovery_mode = os.getenv('DISCOVERY_METHOD') or 'zeroconf'
+        if discovery_mode != "none":
+            Services.logger.debug("Discovery method is %s", discovery_mode)
+            discovery = await self.get_plugin('discovery', discovery_mode, {
+                "address": get_advertise_address(),
+                "port": get_listen_port(),
+                "version": VERSION
+            })
+
+            # Only one discovery plugin at a time is supported (for now)
+            Services.plugins['discovery'] = discovery
+
+        # Initialize package plugins
+        package_plugins_enabled = ['docker']
+
+        for _plugin in package_plugins_enabled:
+            _plugin_obj = await self.get_plugin('package', _plugin, {
+                "storage": "/var/lib/docker",
+                "url": None # default
+            })
+            Services.plugins['package:' + _plugin] = _plugin_obj
+
         # Initialize interface plugins
         interface_plugins_enabled = ['k8s']
         for _plugin in interface_plugins_enabled:
@@ -354,8 +343,6 @@
                 self.loop.create_task(self.peer.probe_node(peer_address=peer_address, retries=-1))
                 # todo: does not iterate until the task above is not finished
 
->>>>>>> c8363912
-
     async def main(self):
         """ Main function """
 

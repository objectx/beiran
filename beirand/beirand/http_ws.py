"""HTTP and WS API implementation of beiran daemon"""
import os
import re
import json
import asyncio
import aiohttp

from tornado import websocket, web
from tornado.options import options, define
from tornado.web import HTTPError

from peewee import SQL

import aiodocker

from beirand.common import logger, VERSION, AIO_DOCKER_CLIENT, DOCKER_TAR_CACHE_DIR, NODES
from beirand.lib import docker_find_layer_dir_by_sha, create_tar_archive, docker_sha_summary
from beirand.lib import get_listen_address, get_listen_port

<<<<<<< HEAD
from beiran.models import DockerImage
=======
from beiran.models import DockerImage, DockerLayer
>>>>>>> 822c2a0f

define('listen_address',
       group='webserver',
       default=get_listen_address(),
       help='Listen address')
define('listen_port',
       group='webserver',
       default=get_listen_port(),
       help='Listen port')
define('unix_socket',
       group='webserver',
       default="/var/run/beirand.sock",
       help='Path to unix socket to bind')

if 'BEIRAN_SOCK' in os.environ:
    options.unix_socket = os.environ['BEIRAN_SOCK']


class EchoWebSocket(websocket.WebSocketHandler):
    """ Websocket implementation for test
    """

    def data_received(self, chunk):
        """
        Web socket data received in chunk
        Args:
            chunk: Current received data
        """
        pass

    def open(self, *args, **kwargs):
        """ Monitor if websocket is opened
        """
        logger.info("WebSocket opened")

    def on_message(self, message):
        """ Received message from websocket
        """
        self.write_message(u"You said: " + message)

    def on_close(self):
        """ Monitor if websocket is closed
        """
        logger.info("WebSocket closed")


class ApiRootHandler(web.RequestHandler):
    """ API Root endpoint `/` handling"""

    def data_received(self, chunk):
        pass

    def get(self, *args, **kwargs):
        self.set_header("Content-Type", "application/json")
        self.write('{"version":"' + VERSION + '"}')
        self.finish()


class ImagesTarHandler(web.RequestHandler):
    """ Images export handler """

    def data_received(self, chunk):
        pass

    # pylint: disable=arguments-differ
    async def get(self, image_id_or_sha):
        """
            Get image as a tarball
        """
        try:
            content = await APP.docker.images.export_image(image_id_or_sha)
            self.set_header("Content-Type", "application/x-tar")

            while True:
                chunk = await content.read(2048*1024)
                if not chunk:
                    break
                self.write(chunk)
                await self.flush()
            self.finish()
        except aiodocker.exceptions.DockerError as error:
            raise HTTPError(status_code=404, log_message=error.message)


class LayerDownload(web.RequestHandler):
    """ Container image layer downloading handler """

    def data_received(self, chunk):
        pass

    def _set_headers(self, layer_id):
        # modify headers to pretend like docker registry if we decide to be proxy
        self.set_header("Content-Type", "application/octet-stream")
        self.set_header("Docker-Content-Digest", layer_id)
        self.set_header("Docker-Distribution-Api-Version", "registry/2.0")
        self.set_header("Etag", layer_id)
        # only nosniff, what else could it be?
        self.set_header("X-Content-Type-Options", "nosniff")
        self.set_header("accept-ranges", "bytes")
        # how is 31536000 calculated?
        self.set_header("cache-control", "max-age=31536000")

    # pylint: disable=arguments-differ
    def head(self, layer_id):
        self._set_headers(layer_id)
        return self.get(layer_id)

    # pylint: enable=arguments-differ

    # pylint: disable=arguments-differ
    def get(self, layer_id):
        """
        Get layer info by given layer_id
        """
        self._set_headers(layer_id)
        layer_path = docker_find_layer_dir_by_sha(layer_id)

        if not layer_path:
            raise HTTPError(status_code=404, log_message="Layer Not Found")

        tar_path = "{cache_dir}/{cache_tar_name}" \
            .format(cache_dir=DOCKER_TAR_CACHE_DIR,
                    cache_tar_name=docker_sha_summary(layer_id))
        if not os.path.isfile(tar_path):
            create_tar_archive(layer_path, tar_path)

        with open(tar_path, 'rb') as file:
            while True:
                data = file.read(51200)
                if not data:
                    break
                self.write(data)

        self.finish()

    # pylint: enable=arguments-differ


class NodeInfo(web.RequestHandler):
    """Endpoint which reports node information"""

    def __init__(self, application, request, **kwargs):
        super().__init__(application, request, **kwargs)
        self.node_info = {}

    def data_received(self, chunk):
        pass

    # pylint: disable=arguments-differ
    @web.asynchronous
    async def get(self, uuid=None):
        """Retrieve info of the node by `uuid` or the local node"""

        if not uuid:
            node = NODES.local_node
        else:
            node = await NODES.get_node_by_uuid(uuid)

        # error = info = version = ""

        # try:
        #     info = await self.application.docker.system.info()
        #     version = await self.application.docker.version()
        #     status = True
        # except DockerError as error:
        #     status = False
        #     logger.error('Docker Client error %s', error)

        # node_info.update(
        #     {
        #         "docker": {
        #             "status": status,
        #             "daemon_info": info,
        #             "version": version,
        #             "error": error
        #         }
        #     }
        # )

        self.write(node.to_dict())
        self.finish()

    # pylint: enable=arguments-differ


@web.stream_request_body
class ImagesHandler(web.RequestHandler):
    """Endpoint to list docker images"""

    def __init__(self, application, request, **kwargs):
        super().__init__(application, request, **kwargs)
        self.chunks = None
        self.future_response = None

    # pylint: disable=arguments-differ
    async def get(self):
        """Retrieve image list of the node

        Available arguments are:
            - all          // all images
            - filter       // filter by name ?filter=beiran
            - dangling     // list dangling images ?dangling=true
            - label        // filter by label  ?label=

        """
        logger.debug("image: streaming image directly from docker daemon")

        params = dict()
        params.update(
            {
                "all": self.get_argument('all', False),
                "filter": self.get_argument('filter', None),
                "dangling": self.get_argument('dangling', False),
                "label": self.get_argument('label', None),
            }
        )

        logger.debug("listing images with params: %s", params)

        image_list = await AIO_DOCKER_CLIENT.images.list(**params)

        self.write({
            "images": image_list
        })
    # pylint: enable=arguments-differ

    def prepare(self):
        if self.request.method != 'POST':
            return

        logger.debug("image: preparing for receiving upload")
        self.chunks = asyncio.Queue()

        @aiohttp.streamer
        async def sender(writer, chunks):
            """ async generator data sender for aiodocker """
            chunk = await chunks.get()
            while chunk:
                await writer.write(chunk)
                chunk = await chunks.get()

        self.future_response = APP.docker.images.import_image(data=sender(self.chunks))  # pylint: disable=no-value-for-parameter

    # pylint: disable=arguments-differ
    async def data_received(self, chunk):
        self.chunks.put_nowait(chunk)

    async def post(self):
        """
            Loads tarball to docker
        """
        logger.debug("image: upload done")
        try:
            await self.chunks.put(None)
            response = await self.future_response
            for state in response:
                if 'error' in state:
                    if 'archive/tar' in state['error']:
                        raise HTTPError(status_code=400, log_message=state['error'])
                    raise HTTPError(status_code=500, log_message=state['error'])
            self.write("OK")
            self.finish()
        except  aiodocker.exceptions.DockerError as error:
            raise HTTPError(status_code=404, log_message=error.message)
    # pylint: enable=arguments-differ


class ImagePullHandler(web.RequestHandler):
    """Docker image pull"""
    def data_received(self, chunk):
        pass

    # pylint: disable=arguments-differ

    @web.asynchronous
    async def get(self, image):
        """

        Pull images

        Args:
            image (str): image name

        Returns:
            streams image pulling progress

        """
        self.set_header("Content-Type", "application/json")

        tag = self.get_argument('tag', 'latest')

        logger.info("pulling image %s:%s", image, tag)

        result = await AIO_DOCKER_CLIENT.images.pull(from_image=image, tag=tag, stream=True)
        self.write('{"statuses": [')

        comma = ""
        async for data in result:
            data = json.dumps(data)
            self.write("{comma}{status_data}".format(comma=comma, status_data=data))
            comma = ", "
            self.flush()

        self.write(']}')
        self.finish()

    # pylint: enable=arguments-differ


class ImageList(web.RequestHandler):
    """List images"""
<<<<<<< HEAD
=======

    def data_received(self, chunk):
        pass

    # pylint: disable=arguments-differ
    def get(self):
        """
        Return list of nodes, if specified `all`from database or discovered ones from memory.

        Returns:
            (dict) list of nodes, it is a dict, since tornado does not write list for security
                   reasons; see:
                   http://www.tornadoweb.org/en/stable/web.html#tornado.web.RequestHandler.write

        """
        self.set_header("Content-Type", "application/json")

        all_images = self.get_argument('all', False) == 'true'

        # todo: validate `node` argument if it is valid UUID
        node = self.get_argument('node', NODES.local_node.uuid.hex)
        node_pattern = re.compile("^([A-Fa-f0-9-]+)$")
        if node and not node_pattern.match(node):
            raise HTTPError(status_code=400,
                            log_message="invalid node uuid")

        query = DockerImage.select()

        if not all_images:
            query = query.where(SQL('available_at LIKE \'%%"%s"%%\'' % node))

        # Sorry for hand-typed json, this is for streaming.
        self.write('{"items": [')
        is_first = True
        for image in query:
            if is_first:
                is_first = False
            else:
                self.write(',')
            self.write(json.dumps(image.to_dict(dialect="api")))
            self.flush()

        self.write(']}')
        self.finish()
    # pylint: enable=arguments-differ


class LayerList(web.RequestHandler):
    """List images"""
>>>>>>> 822c2a0f

    def data_received(self, chunk):
        pass

    # pylint: disable=arguments-differ
    def get(self):
        """
        Return list of nodes, if specified `all`from database or discovered ones from memory.

        Returns:
            (dict) list of nodes, it is a dict, since tornado does not write list for security
                   reasons; see:
                   http://www.tornadoweb.org/en/stable/web.html#tornado.web.RequestHandler.write

        """
        self.set_header("Content-Type", "application/json")
<<<<<<< HEAD

        all_images = self.get_argument('all', False) == 'true'

=======

        all_images = self.get_argument('all', False) == 'true'

>>>>>>> 822c2a0f
        # todo: validate `node` argument if it is valid UUID
        node = self.get_argument('node', NODES.local_node.uuid.hex)
        node_pattern = re.compile("^([A-Fa-f0-9-]+)$")
        if node and not node_pattern.match(node):
            raise HTTPError(status_code=400,
                            log_message="invalid node uuid")

<<<<<<< HEAD
        query = DockerImage.select()
=======
        query = DockerLayer.select()
>>>>>>> 822c2a0f

        if not all_images:
            query = query.where(SQL('available_at LIKE \'%%"%s"%%\'' % node))

        # Sorry for hand-typed json, this is for streaming.
<<<<<<< HEAD
        self.write('{"images": [')
        is_first = True
        for image in query:
=======
        self.write('{"layers": [')
        is_first = True
        for layer in query:
>>>>>>> 822c2a0f
            if is_first:
                is_first = False
            else:
                self.write(',')
<<<<<<< HEAD
            self.write(json.dumps(image.to_dict(dialect="api")))
=======
            self.write(json.dumps(layer.to_dict(dialect="api")))
>>>>>>> 822c2a0f
            self.flush()

        self.write(']}')
        self.finish()
    # pylint: enable=arguments-differ


class NodeList(web.RequestHandler):
    """List nodes by arguments specified in uri all, online, offline, etc."""

    def data_received(self, chunk):
        pass

    # pylint: disable=arguments-differ
    def get(self):
        """
        Return list of nodes, if specified `all`from database or discovered ones from memory.

        Returns:
            (dict) list of nodes, it is a dict, since tornado does not write list for security
                   reasons; see:
                   http://www.tornadoweb.org/en/stable/web.html#tornado.web.RequestHandler.write

        """
        all_nodes = self.get_argument('all', False) == 'true'

        node_list = NODES.list_of_nodes(
            from_db=all_nodes
        )

        self.write(
            {
                "nodes": [n.to_dict() for n in node_list]
            }
        )
        self.finish()

    # pylint: enable=arguments-differ


class Ping(web.RequestHandler):
    """Ping / Pong endpoint"""

    def data_received(self, chunk):
        pass

    # pylint: disable=arguments-differ
    def get(self):
        """Just write PONG string"""
        self.write("PONG")
        self.finish()
    # pylint: enable=arguments-differ


APP = web.Application([
    (r'/', ApiRootHandler),
    (r'/images', ImageList),
    (r'/layers', LayerList),
    (r'/images/(.*)', ImagesTarHandler),
    (r'/layers/([0-9a-fsh:]+)', LayerDownload),
    (r'/info(/[0-9a-fsh:]+)?', NodeInfo),
    (r'/images', ImageList),
    (r'/nodes', NodeList),
    (r'/ping', Ping),
    # (r'/layers', LayersHandler),
    (r'/image/pull/([0-9a-zA-Z:\\\-]+)', ImagePullHandler),
    (r'/ws', EchoWebSocket),
])

APP.docker = AIO_DOCKER_CLIENT<|MERGE_RESOLUTION|>--- conflicted
+++ resolved
@@ -17,11 +17,7 @@
 from beirand.lib import docker_find_layer_dir_by_sha, create_tar_archive, docker_sha_summary
 from beirand.lib import get_listen_address, get_listen_port
 
-<<<<<<< HEAD
-from beiran.models import DockerImage
-=======
 from beiran.models import DockerImage, DockerLayer
->>>>>>> 822c2a0f
 
 define('listen_address',
        group='webserver',
@@ -333,8 +329,6 @@
 
 class ImageList(web.RequestHandler):
     """List images"""
-<<<<<<< HEAD
-=======
 
     def data_received(self, chunk):
         pass
@@ -367,7 +361,7 @@
             query = query.where(SQL('available_at LIKE \'%%"%s"%%\'' % node))
 
         # Sorry for hand-typed json, this is for streaming.
-        self.write('{"items": [')
+        self.write('{"images": [')
         is_first = True
         for image in query:
             if is_first:
@@ -384,7 +378,6 @@
 
 class LayerList(web.RequestHandler):
     """List images"""
->>>>>>> 822c2a0f
 
     def data_received(self, chunk):
         pass
@@ -401,15 +394,9 @@
 
         """
         self.set_header("Content-Type", "application/json")
-<<<<<<< HEAD
 
         all_images = self.get_argument('all', False) == 'true'
 
-=======
-
-        all_images = self.get_argument('all', False) == 'true'
-
->>>>>>> 822c2a0f
         # todo: validate `node` argument if it is valid UUID
         node = self.get_argument('node', NODES.local_node.uuid.hex)
         node_pattern = re.compile("^([A-Fa-f0-9-]+)$")
@@ -417,34 +404,20 @@
             raise HTTPError(status_code=400,
                             log_message="invalid node uuid")
 
-<<<<<<< HEAD
-        query = DockerImage.select()
-=======
         query = DockerLayer.select()
->>>>>>> 822c2a0f
 
         if not all_images:
             query = query.where(SQL('available_at LIKE \'%%"%s"%%\'' % node))
 
         # Sorry for hand-typed json, this is for streaming.
-<<<<<<< HEAD
-        self.write('{"images": [')
-        is_first = True
-        for image in query:
-=======
         self.write('{"layers": [')
         is_first = True
         for layer in query:
->>>>>>> 822c2a0f
             if is_first:
                 is_first = False
             else:
                 self.write(',')
-<<<<<<< HEAD
-            self.write(json.dumps(image.to_dict(dialect="api")))
-=======
             self.write(json.dumps(layer.to_dict(dialect="api")))
->>>>>>> 822c2a0f
             self.flush()
 
         self.write(']}')
@@ -506,7 +479,6 @@
     (r'/images/(.*)', ImagesTarHandler),
     (r'/layers/([0-9a-fsh:]+)', LayerDownload),
     (r'/info(/[0-9a-fsh:]+)?', NodeInfo),
-    (r'/images', ImageList),
     (r'/nodes', NodeList),
     (r'/ping', Ping),
     # (r'/layers', LayersHandler),

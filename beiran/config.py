"""
Beiran Configuration Module
"""

import os
import pkgutil

from typing import List, Union, Any
import logging

import pytoml

LOGGER = logging.getLogger()


DEFAULTS = {
    'LISTEN_PORT': 8888,
    'LOG_FILE': '/var/log/beirand.log',
    'LOG_LEVEL': 'DEBUG',
    'CONFIG_DIR': '/etc/beiran',
    'DATA_DIR': '/var/lib/beiran',
    'CACHE_DIR': '/var/cache/beiran',
    'RUN_DIR': '/var/run',
    'DISCOVERY_METHOD': 'zeroconf',
}


<<<<<<< HEAD
class Config:
    """Configuration object holds configuration parameters as
    class properties. It overrides default values by values from
    config toml file or environment."""
=======
class ConfigMeta(type):
    """
    Metaclass for config object.
    """
    _instances: dict = {}
>>>>>>> 1adb5fa1

    def __new__(mcs, *args, **kwargs):
        if mcs not in mcs._instances:
            mcs._instances[mcs] = super(
                ConfigMeta, mcs).__new__(mcs, *args, **kwargs)

        return mcs._instances[mcs]

<<<<<<< HEAD
    def get_config_from_env(self, ekey):
        """get config from environment variables"""
        return os.getenv("BEIRAN_{}".format(ekey))
=======
>>>>>>> 1adb5fa1

class Config(metaclass=ConfigMeta):
    """Config class"""

    def __init__(self, config_file=None):
        """construct config object"""
        self.conf = dict()
        self._enabled_plugins = list()

        if config_file:
            self.conf = self.load_from_file(config_file)

    def get_config_from_file(self, ckey=None):
        """get config from config.toml"""
        if ckey is None:
            return None

        keys = ckey.split('.')

        val = self.conf
        for key in keys:
            if not key in val:
                return None
            val = val[key]
        return val

    def get_config(self, ckey: str = '', ekey: str = '') -> Union[Any, object]:
        """
        Seek for config val through environment and config depending
        on given keys.

        One of the args `ckey`, `ekey` must be specified.

        Args:
            ckey: key in config file
            ekey: key in environment

        Returns:
            str, dict: value

        """
        if not any([ckey, ekey]):
            return None

        return \
            os.getenv(ekey) or \
            self.get_config_from_file(ckey) or \
            DEFAULTS.get(ekey, None)

    @staticmethod
    def load_from_file(config_file: str):
        """
        Load config values from given file
        Args:
            config_file (str): file path

        Returns:

        """
        try:
            with open(config_file, 'r') as cfile:
                return pytoml.load(cfile)
        except FileNotFoundError:
            LOGGER.error(
                "Could not found config file at location: %s",
                config_file)
        except pytoml.core.TomlError as err:
            LOGGER.error(
                "Could not load config toml file, "
                "please check your config file syntax. %s", err
            )

    @property
    def config_dir(self):
        """
        A directory is used to store configuration files. The default
        value is ``/etc/beiran``.

        config.toml: section ``beiran``, key ``config_dir``

        Environment variable: ``BEIRAN_CONFIG_DIR``

        """
        return self.get_config('beiran.config_dir', 'CONFIG_DIR')


    @property
    def data_dir(self):
        """
        A directory is used to store miscellaneous beiran data. The
        default value is ``/var/lib/beiran``.

        config.toml: section ``beiran``, key ``data_dir``

        Environment variable: ``BEIRAN_DATA_DIR``

        """
        return self.get_config('beiran.data_dir', 'DATA_DIR')


    @property
    def run_dir(self):
        """
        A directory used to store beirand.sock. The default value is
        ``/var/run``.

        config.toml: section ``beiran``, key ``run_dir``

        Environment variable: ``BEIRAN_RUN_DIR``

        """
        return self.get_config('beiran.run_dir', 'RUN_DIR')

    @property
    def cache_dir(self):
        """
        A directory used to store cached files. The default value is
        ``/var/cache/beiran``.

        config.toml: section ``beiran``, key ``cache_dir``

        Environment variable: ``BEIRAN_CACHE_DIR``

        """
        return self.get_config('beiran.cache_dir', 'CACHE_DIR')

    @property
    def log_level(self):
        """
        Logging level. The default value is ``DEBUG``. Beiran use
        Python Standard Lib's logging module. Standard logging level
        strings are valid. Please see logging module in standard
        library further details.

        config.toml: section ``beiran``, key ``log_level``

        Environment variable: ``BEIRAN_LOG_LEVEL``

        """
        return self.get_config('beiran.log_level', 'LOG_LEVEL')

    @property
    def log_file(self):
        """
        A file path for storing logs. The default value is
        ``/var/log/beirand.log``.

        config.toml: section ``beiran``, key ``log_file``

        Environment variable: ``BEIRAN_LOG_FILE``

        """
        return self.get_config('beiran.log_file', 'LOG_FILE')

    @property
    def discovery_method(self):
        """
        Service discovery method for beiran daemons to find each
        others. The default value is ``zeroconf``. It can be eighter
        ``zeroconf``, ``dns`` or any other discovery plugins name.

        config.toml: section ``beiran``, key ``discovery_method``

        Environment variable: ``BEIRAN_DISCOVERY_METHOD``

        """
        return self.get_config('beiran.discovery_method', 'DISCOVERY_METHOD')


    @property
    def listen_port(self):
        """
        Beiran daemon's running port. It can be any available tcp
        port on host. The default value is ``8888``

        config.toml: section ``beiran``, key ``listen_port``

        Environment variable: ``BEIRAN_LISTEN_PORT``

        """
        return self.get_config('beiran.listen_port', 'LISTEN_PORT')

    @property
    def plugin_types(self):
        """Return the list of supported plugin types"""
        return ['package', 'interface', 'discovery']

    @property
    def enabled_plugins(self) -> List[dict]:
        """
        Returns enabled plugin list.

        Returns:
            (list): enabled plugins specified in config file or env

        """
        return self._enabled_plugins or self.get_enabled_plugins()

    def get_enabled_plugins(self):
        """Get the list of the enabled plugins"""

        plugins = []
<<<<<<< HEAD
        env_config = self.get_config_from_env('PLUGINS')
=======
        env_config = os.getenv('BEIRAN_PLUGINS')
>>>>>>> 1adb5fa1
        if env_config:
            try:
                for p_package in env_config.split(','):
                    (p_type, p_name) = p_package.split('.')
                    if p_type not in self.plugin_types:
                        raise Exception("Unknown plugin type: %s" % (p_type))
                    plugins.append({
                        "type": p_type,
                        "name": p_name,
                        "package": 'beiran_%s_%s' % (p_type, p_name)
                    })
            except Exception:
                raise Exception("Cannot parse BEIRAN_PLUGINS variable from environment")

            self._enabled_plugins = plugins  # cache it!
            return plugins

        for p_type in self.plugin_types:
            conf = self.get_config(ckey=p_type)
            if not conf:
                continue

            for p_name, p_conf in conf.items():
                if 'enabled' in p_conf and p_conf['enabled']:
                    plugins.append({
                        'type': p_type,
                        'name': p_name,
                        'package': 'beiran_%s_%s' % (p_type, p_name)
                    })
        self._enabled_plugins = plugins
        return plugins

    def get_plugin_config(self, p_type, name):
        """Get params of package plugin"""
        conf = self.get_config(ckey='%s.%s' % (p_type, name))
        if not conf:
            return dict()
        return conf

    @staticmethod
    def get_installed_plugins() -> List[str]:
        """
        Iterates installed packages and modules to match beiran modules.

        Returns:
            list: list of package name of installed beiran plugins.

        """

        return [
            name
            for finder, name, ispkg
            in pkgutil.iter_modules()
            if name.startswith('beiran_')
        ]

    def __call__(self, config_file=None):
        """
        Allow reinitialize instance with a new config file

        Args:
            config_file: config file path

        Returns:
            self: reinitialized instance

        """
        return self.__init__(config_file)


config = Config() # pylint: disable=invalid-name<|MERGE_RESOLUTION|>--- conflicted
+++ resolved
@@ -4,14 +4,12 @@
 
 import os
 import pkgutil
-
+import logging
 from typing import List, Union, Any
-import logging
 
 import pytoml
 
 LOGGER = logging.getLogger()
-
 
 DEFAULTS = {
     'LISTEN_PORT': 8888,
@@ -25,18 +23,11 @@
 }
 
 
-<<<<<<< HEAD
-class Config:
-    """Configuration object holds configuration parameters as
-    class properties. It overrides default values by values from
-    config toml file or environment."""
-=======
 class ConfigMeta(type):
     """
     Metaclass for config object.
     """
     _instances: dict = {}
->>>>>>> 1adb5fa1
 
     def __new__(mcs, *args, **kwargs):
         if mcs not in mcs._instances:
@@ -45,15 +36,11 @@
 
         return mcs._instances[mcs]
 
-<<<<<<< HEAD
-    def get_config_from_env(self, ekey):
-        """get config from environment variables"""
-        return os.getenv("BEIRAN_{}".format(ekey))
-=======
->>>>>>> 1adb5fa1
 
 class Config(metaclass=ConfigMeta):
-    """Config class"""
+    """Configuration object holds configuration parameters as
+    class properties. It overrides default values by values from
+    config toml file or environment."""
 
     def __init__(self, config_file=None):
         """construct config object"""
@@ -96,7 +83,7 @@
             return None
 
         return \
-            os.getenv(ekey) or \
+            os.getenv("BEIRAN_{}".format(ekey)) or \
             self.get_config_from_file(ckey) or \
             DEFAULTS.get(ekey, None)
 
@@ -253,11 +240,7 @@
         """Get the list of the enabled plugins"""
 
         plugins = []
-<<<<<<< HEAD
-        env_config = self.get_config_from_env('PLUGINS')
-=======
         env_config = os.getenv('BEIRAN_PLUGINS')
->>>>>>> 1adb5fa1
         if env_config:
             try:
                 for p_package in env_config.split(','):

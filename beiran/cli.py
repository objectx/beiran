#!/bin/env python
"""command line client for managing beiran daemon"""

import os
import sys
import logging
<<<<<<< HEAD
import importlib
import pkgutil
import click

=======
import asyncio
import click
from tabulate import tabulate
from beiran.util import exit_print
from beiran.util import json_streamer
>>>>>>> 55b22167
from beiran.util import Unbuffered
from beiran.sync_client import Client
from beiran.log import build_logger
from beiran.client import Client as AsyncClient
from beiran.plugin import get_installed_plugins

LOG_LEVEL = logging.getLevelName(os.getenv('LOG_LEVEL', 'WARNING'))
logger = build_logger(None, LOG_LEVEL) # pylint: disable=invalid-name


sys.stdout = Unbuffered(sys.stdout)

CONTEXT_SETTINGS = dict(auto_envvar_prefix='COMPLEX')


class BeiranContext(object):
    """Context object for Beiran Commands which keeps clients and other common objects"""

    def __init__(self):
        self.beiran_url = os.getenv('BEIRAN_SOCK', None) or \
                     os.getenv('BEIRAN_URL', None) or \
                     "http+unix:///var/run/beirand.sock"

        self.beiran_client = Client(self.beiran_url)
        self.async_beiran_client = AsyncClient(self.beiran_url)


# pylint: disable=invalid-name
pass_context = click.make_pass_decorator(BeiranContext, ensure=True)


class BeiranCLI(click.MultiCommand):
    """BeiranCLI loads dynamically commands from installed plugins
    and appends commands of `beiran` itself as `node` group"""

    installed_plugins = get_installed_plugins()

    def list_commands(self, ctx):
        """
        Lists of subcommand names

        Args:
            ctx (BeiranContext): context object

        Returns:
            list: list of subcommand names

        """
        commands = list()
        for beiran_plugin in self.installed_plugins:
            module = importlib.import_module(beiran_plugin)
            for _, modname, _ in pkgutil.iter_modules(module.__path__):
                if modname.startswith('cli_'):
                    commands.append(modname.split('_')[1])

        commands.append("node")
        commands.sort()
        return commands

<<<<<<< HEAD
    def get_command(self, ctx, cmd_name):
        """
        Load command object

        Args:
            ctx (BeiranContext): context object
            cmd_name (str): subcommand name

        Returns:
            click.group: subcommand group object
=======
            async def _pull_with_progress():
                """Pull image with async client"""
                resp = await self.async_beiran_client.pull_image(imagename,
                                                                 node=node,
                                                                 wait=wait,
                                                                 force=force,
                                                                 progress=True,
                                                                 raise_error=True)
                before = 0
                async for update in json_streamer(resp.content, '$.progress[::]'):
                    progbar.update(update['progress'] - before)
                    before = update['progress']

            loop = asyncio.get_event_loop()
            loop.run_until_complete(_pull_with_progress())
>>>>>>> 55b22167

        """
        if cmd_name == "node":
            cli_module = '{}.cli_{}'.format("beiran", cmd_name)
            module = importlib.import_module(cli_module)
            return module.cli

<<<<<<< HEAD
        for plugin in self.installed_plugins:
            try:
                cli_module = '{}.cli_{}'.format(plugin, cmd_name)
                module = importlib.import_module(cli_module)
                return module.cli
            except ModuleNotFoundError:
                pass
=======
        else:
            result = self.beiran_client.pull_image(imagename,
                                                   node=node,
                                                   wait=wait,
                                                   force=force,
                                                   progress=False,
                                                   raise_error=True)
>>>>>>> 55b22167


@click.command(cls=BeiranCLI)
@click.option('--debug', is_flag=True, default=False, help='Debug log enable')
def main(debug=False):
    """Main entrypoint."""
    if debug:
        logger.setLevel(logging.DEBUG)


if __name__ == '__main__':
    main()<|MERGE_RESOLUTION|>--- conflicted
+++ resolved
@@ -4,18 +4,10 @@
 import os
 import sys
 import logging
-<<<<<<< HEAD
 import importlib
 import pkgutil
 import click
 
-=======
-import asyncio
-import click
-from tabulate import tabulate
-from beiran.util import exit_print
-from beiran.util import json_streamer
->>>>>>> 55b22167
 from beiran.util import Unbuffered
 from beiran.sync_client import Client
 from beiran.log import build_logger
@@ -27,8 +19,6 @@
 
 
 sys.stdout = Unbuffered(sys.stdout)
-
-CONTEXT_SETTINGS = dict(auto_envvar_prefix='COMPLEX')
 
 
 class BeiranContext(object):
@@ -75,7 +65,6 @@
         commands.sort()
         return commands
 
-<<<<<<< HEAD
     def get_command(self, ctx, cmd_name):
         """
         Load command object
@@ -86,23 +75,6 @@
 
         Returns:
             click.group: subcommand group object
-=======
-            async def _pull_with_progress():
-                """Pull image with async client"""
-                resp = await self.async_beiran_client.pull_image(imagename,
-                                                                 node=node,
-                                                                 wait=wait,
-                                                                 force=force,
-                                                                 progress=True,
-                                                                 raise_error=True)
-                before = 0
-                async for update in json_streamer(resp.content, '$.progress[::]'):
-                    progbar.update(update['progress'] - before)
-                    before = update['progress']
-
-            loop = asyncio.get_event_loop()
-            loop.run_until_complete(_pull_with_progress())
->>>>>>> 55b22167
 
         """
         if cmd_name == "node":
@@ -110,7 +82,6 @@
             module = importlib.import_module(cli_module)
             return module.cli
 
-<<<<<<< HEAD
         for plugin in self.installed_plugins:
             try:
                 cli_module = '{}.cli_{}'.format(plugin, cmd_name)
@@ -118,15 +89,6 @@
                 return module.cli
             except ModuleNotFoundError:
                 pass
-=======
-        else:
-            result = self.beiran_client.pull_image(imagename,
-                                                   node=node,
-                                                   wait=wait,
-                                                   force=force,
-                                                   progress=False,
-                                                   raise_error=True)
->>>>>>> 55b22167
 
 
 @click.command(cls=BeiranCLI)

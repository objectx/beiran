--- conflicted
+++ resolved
@@ -290,35 +290,34 @@
         resp = await self.request(path=path, **kwargs)
         return resp.get('images', [])
 
-<<<<<<< HEAD
-    async def pull_image(self, imagename, node=None, wait=False, force=False, **kwargs):
-=======
     #pylint: disable-msg=too-many-arguments
-    async def pull_image(self, imagename, node=None, wait=False, force=False, progress=False):
->>>>>>> 3204a117
+    async def pull_image(self, imagename, **kwargs):
         """
         Pull image accross cluster with spesific node support
         Returns:
             result: Pulling process result
         """
+
+        progress = kwargs.pop('progress', False)
+        force = kwargs.pop('force', False)
+        wait = kwargs.pop('wait', False)
+        node = kwargs.pop('node', None)
+
         path = '/docker/images?cmd=pull'
-<<<<<<< HEAD
-        data = {'image': imagename, 'node': node, 'wait': wait, 'force': force}
-=======
-
-        payload = {'image': imagename, 'node': node, 'wait': wait, 'force': force,
-                   'progress': progress}
->>>>>>> 3204a117
+        data = {
+            'image': imagename,
+            'node': node,
+            'wait': wait,
+            'force': force,
+            'progress': progress
+        }
+
         resp = await self.request(path,
                                   data=data,
                                   method='POST',
-<<<<<<< HEAD
+                                  return_response=True,
                                   timeout=600,
                                   **kwargs)
-=======
-                                  return_response=True,
-                                  timeout=600)
->>>>>>> 3204a117
         return resp
     #pylint: enable-msg=too-many-arguments
 

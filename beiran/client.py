--- conflicted
+++ resolved
@@ -51,14 +51,10 @@
 
         if is_unix_socket:
             self.socket_path = location
-<<<<<<< HEAD
             self.client_connector = aiohttp.UnixConnector(
                 path=self.socket_path
                 ) # type: Optional[aiohttp.UnixConnector]
-=======
-            self.client_connector = aiohttp.UnixConnector(path=self.socket_path)
             self.url = proto + '://unixsocket'
->>>>>>> 68f72628
         else:
             self.client_connector = None
         self.http_client = None

--- conflicted
+++ resolved
@@ -10,17 +10,13 @@
     musl-dev \
     make
 
-<<<<<<< HEAD
-RUN pip3 install flake8 flake8-docstrings pylint bandit mypy
-=======
-RUN pip install flake8==3.5.0 flake8-docstrings==1.3.0 pylint==2.0.0 bandit==1.4.0
->>>>>>> 5bd3a1af
+RUN pip install flake8==3.5.0 flake8-docstrings==1.3.0 pylint==2.0.0 bandit==1.4.0 mypy
 
 ADD beiran/requirements.txt /opt/beiran/r-lib.txt
-RUN pip3 install -r /opt/beiran/r-lib.txt
+RUN pip install -r /opt/beiran/r-lib.txt
 
 ADD beirand/requirements.txt /opt/beiran/r-daemon.txt
-RUN pip3 install -r /opt/beiran/r-daemon.txt
+RUN pip install -r /opt/beiran/r-daemon.txt
 
 ADD plugins/beiran_discovery_dns/requirements.txt /opt/beiran/r-dns.txt
 RUN pip install -r /opt/beiran/r-dns.txt

FROM dkr.beiran.io/beiran/beiran:dev
LABEL maintainer="info@beiran.io"

RUN apk add --no-cache \
    git \
    openssh-client \
    python-dev \
    gcc \
    musl-dev \
    curl-dev

<<<<<<< HEAD
RUN pip install flake8==3.5.0 flake8-docstrings==1.3.0 pylint==2.0.0 bandit==1.4.0 mypy pyresttest==1.7.1 astroid==2.1.0
=======
RUN pip install flake8==3.5.0 flake8-docstrings==1.3.0 pylint==2.0.0 bandit==1.4.0 mypy "astroid>=2.1.0,<2.2.0" "pycares>=2.4.0,<3.0.0"
>>>>>>> ef409283

ADD mypy.ini /opt/mypy.ini
ADD .pylintrc /opt/pylintrc
ADD test/rest_api/*.yaml /opt/
ENV PYTHONPATH=/opt/beiran

WORKDIR /opt

ENTRYPOINT [""]<|MERGE_RESOLUTION|>--- conflicted
+++ resolved
@@ -9,11 +9,7 @@
     musl-dev \
     curl-dev
 
-<<<<<<< HEAD
-RUN pip install flake8==3.5.0 flake8-docstrings==1.3.0 pylint==2.0.0 bandit==1.4.0 mypy pyresttest==1.7.1 astroid==2.1.0
-=======
-RUN pip install flake8==3.5.0 flake8-docstrings==1.3.0 pylint==2.0.0 bandit==1.4.0 mypy "astroid>=2.1.0,<2.2.0" "pycares>=2.4.0,<3.0.0"
->>>>>>> ef409283
+RUN pip install flake8==3.5.0 flake8-docstrings==1.3.0 pylint==2.0.0 bandit==1.4.0 mypy pyresttest==1.7.1 "astroid>=2.1.0,<2.2.0" "pycares>=2.4.0,<3.0.0"
 
 ADD mypy.ini /opt/mypy.ini
 ADD .pylintrc /opt/pylintrc

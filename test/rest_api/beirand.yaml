# Beiran Daemon tests
# please see to get help: https://github.com/svanoort/pyresttest/blob/master/advanced_guide.md
---
- config:
  - testset: "Beiran"

- test:
  - name: "Version from root handler"
  - headers: {accept: 'application/json'}
  - url: "/"
  - expected_status: [200]
  - validators:
     - compare: {header: "content-type", comparator: contains, expected: 'application/json'}
     - compare: {jsonpath_mini: "version",   comparator: "eq",     expected: "0.0.1"}

- test:
  - name: "Info endpoint"
  - headers: {accept: 'application/json'}
  - url: "/info"
  - expected_status: [200]
  - validators:
     - compare: {header: "content-type", comparator: contains, expected: 'application/json'}
     - compare: {jsonpath_mini: "beiran_version",   comparator: "eq",     expected: "0.0.1"}


- test:
  - name: "List Images"
  - headers: {accept: 'application/json'}
  - url: "/images"
  - expected_status: [200]
  - validators:
     - compare: {header: "content-type", comparator: contains, expected: 'application/json'}


- test:
<<<<<<< HEAD
  - name: "List Images"
=======
  - name: "List All Images"
>>>>>>> 822c2a0f
  - headers: {accept: 'application/json'}
  - url: "/images?all=true"
  - expected_status: [200]
  - validators:
<<<<<<< HEAD
=======
     - compare: {header: "content-type", comparator: contains, expected: 'application/json'}


- test:
  - name: "List Layers"
  - headers: {accept: 'application/json'}
  - url: "/layers"
  - expected_status: [200]
  - validators:
     - compare: {header: "content-type", comparator: contains, expected: 'application/json'}


- test:
  - name: "List All Layers"
  - headers: {accept: 'application/json'}
  - url: "/layers?all=true"
  - expected_status: [200]
  - validators:
>>>>>>> 822c2a0f
     - compare: {header: "content-type", comparator: contains, expected: 'application/json'}<|MERGE_RESOLUTION|>--- conflicted
+++ resolved
@@ -33,17 +33,11 @@
 
 
 - test:
-<<<<<<< HEAD
-  - name: "List Images"
-=======
   - name: "List All Images"
->>>>>>> 822c2a0f
   - headers: {accept: 'application/json'}
   - url: "/images?all=true"
   - expected_status: [200]
   - validators:
-<<<<<<< HEAD
-=======
      - compare: {header: "content-type", comparator: contains, expected: 'application/json'}
 
 
@@ -62,5 +56,4 @@
   - url: "/layers?all=true"
   - expected_status: [200]
   - validators:
->>>>>>> 822c2a0f
      - compare: {header: "content-type", comparator: contains, expected: 'application/json'}
"""HTTP and WS API implementation of beiran daemon"""
import os
import json
import asyncio
import aiohttp

from tornado import websocket, web
from tornado.options import options, define
from tornado.web import HTTPError

import aiodocker

from beirand.common import logger, VERSION, AIO_DOCKER_CLIENT, DOCKER_TAR_CACHE_DIR, NODES
from beirand.lib import docker_find_layer_dir_by_sha, create_tar_archive, docker_sha_summary
from beirand.lib import get_listen_address, get_listen_port

<<<<<<< HEAD
from beiran.models import DockerImage

=======
>>>>>>> 4231f63d
define('listen_address',
       group='webserver',
       default=get_listen_address(),
       help='Listen address')
define('listen_port',
       group='webserver',
       default=get_listen_port(),
       help='Listen port')
define('unix_socket',
       group='webserver',
       default="/var/run/beirand.sock",
       help='Path to unix socket to bind')

if 'BEIRAN_SOCK' in os.environ:
    options.unix_socket = os.environ['BEIRAN_SOCK']


class EchoWebSocket(websocket.WebSocketHandler):
    """ Websocket implementation for test
    """

    def data_received(self, chunk):
        """
        Web socket data received in chunk
        Args:
            chunk: Current received data
        """
        pass

    def open(self, *args, **kwargs):
        """ Monitor if websocket is opened
        """
        logger.info("WebSocket opened")

    def on_message(self, message):
        """ Received message from websocket
        """
        self.write_message(u"You said: " + message)

    def on_close(self):
        """ Monitor if websocket is closed
        """
        logger.info("WebSocket closed")


class ApiRootHandler(web.RequestHandler):
    """ API Root endpoint `/` handling"""

    def data_received(self, chunk):
        pass

    def get(self, *args, **kwargs):
        self.set_header("Content-Type", "application/json")
        self.write('{"version":"' + VERSION + '"}')
        self.finish()

class ImagesTarHandler(web.RequestHandler):
    """ Images export handler """

    def data_received(self, chunk):
        pass

    # pylint: disable=arguments-differ
    async def get(self, image_id_or_sha):
        """
            Get image as a tarball
        """
        try:
            content = await APP.docker.images.export_image(image_id_or_sha)
            self.set_header("Content-Type", "application/x-tar")

            while True:
                chunk = await content.read(2048*1024)
                if not chunk:
                    break
                self.write(chunk)
                await self.flush()
            self.finish()
        except aiodocker.exceptions.DockerError as error:
            raise HTTPError(status_code=404, log_message=error.message)


class LayerDownload(web.RequestHandler):
    """ Container image layer downloading handler """

    def data_received(self, chunk):
        pass

    def _set_headers(self, layer_id):
        # modify headers to pretend like docker registry if we decide to be proxy
        self.set_header("Content-Type", "application/octet-stream")
        self.set_header("Docker-Content-Digest", layer_id)
        self.set_header("Docker-Distribution-Api-Version", "registry/2.0")
        self.set_header("Etag", layer_id)
        # only nosniff, what else could it be?
        self.set_header("X-Content-Type-Options", "nosniff")
        self.set_header("accept-ranges", "bytes")
        # how is 31536000 calculated?
        self.set_header("cache-control", "max-age=31536000")

    # pylint: disable=arguments-differ
    def head(self, layer_id):
        self._set_headers(layer_id)
        return self.get(layer_id)

    # pylint: enable=arguments-differ

    # pylint: disable=arguments-differ
    def get(self, layer_id):
        """
        Get layer info by given layer_id
        """
        self._set_headers(layer_id)
        layer_path = docker_find_layer_dir_by_sha(layer_id)

        if not layer_path:
            raise HTTPError(status_code=404, log_message="Layer Not Found")

        tar_path = "{cache_dir}/{cache_tar_name}" \
            .format(cache_dir=DOCKER_TAR_CACHE_DIR,
                    cache_tar_name=docker_sha_summary(layer_id))
        if not os.path.isfile(tar_path):
            create_tar_archive(layer_path, tar_path)

        with open(tar_path, 'rb') as file:
            while True:
                data = file.read(51200)
                if not data:
                    break
                self.write(data)

        self.finish()

    # pylint: enable=arguments-differ


class NodeInfo(web.RequestHandler):
    """Endpoint which reports node information"""

    def __init__(self, application, request, **kwargs):
        super().__init__(application, request, **kwargs)
        self.node_info = {}

    def data_received(self, chunk):
        pass

    # pylint: disable=arguments-differ
    @web.asynchronous
    async def get(self, uuid=None):
        """Retrieve info of the node by `uuid` or the local node"""

        if not uuid:
            node = NODES.local_node
        else:
            node = await NODES.get_node_by_uuid(uuid)

        # error = info = version = ""

        # try:
        #     info = await self.application.docker.system.info()
        #     version = await self.application.docker.version()
        #     status = True
        # except DockerError as error:
        #     status = False
        #     logger.error('Docker Client error %s', error)

        # node_info.update(
        #     {
        #         "docker": {
        #             "status": status,
        #             "daemon_info": info,
        #             "version": version,
        #             "error": error
        #         }
        #     }
        # )

        self.write(node.to_dict())
        self.finish()

    # pylint: enable=arguments-differ


<<<<<<< HEAD
=======
@web.stream_request_body
class ImagesHandler(web.RequestHandler):
    """Endpoint to list docker images"""

    def __init__(self, application, request, **kwargs):
        super().__init__(application, request, **kwargs)
        self.chunks = None
        self.future_response = None

    # pylint: disable=arguments-differ
    async def get(self):
        """Retrieve image list of the node

        Available arguments are:
            - all          // all images
            - filter       // filter by name ?filter=beiran
            - dangling     // list dangling images ?dangling=true
            - label        // filter by label  ?label=

        """
        logger.debug("image: streaming image directly from docker daemon")

        params = dict()
        params.update(
            {
                "all": self.get_argument('all', False),
                "filter": self.get_argument('filter', None),
                "dangling": self.get_argument('dangling', False),
                "label": self.get_argument('label', None),
            }
        )

        logger.debug("listing images with params: %s", params)

        image_list = await AIO_DOCKER_CLIENT.images.list(**params)

        self.write({
            "images": image_list
        })
    # pylint: enable=arguments-differ

    def prepare(self):
        if self.request.method != 'POST':
            return

        logger.debug("image: preparing for receiving upload")
        self.chunks = asyncio.Queue()

        @aiohttp.streamer
        async def sender(writer, chunks):
            """ async generator data sender for aiodocker """
            chunk = await chunks.get()
            while chunk:
                await writer.write(chunk)
                chunk = await chunks.get()

        self.future_response = APP.docker.images.import_image(data=sender(self.chunks)) # pylint: disable=no-value-for-parameter

    # pylint: disable=arguments-differ
    async def data_received(self, chunk):
        self.chunks.put_nowait(chunk)

    async def post(self):
        """
            Loads tarball to docker
        """
        logger.debug("image: upload done")
        try:
            await self.chunks.put(None)
            response = await self.future_response
            for state in response:
                if 'error' in state:
                    if 'archive/tar' in state['error']:
                        raise HTTPError(status_code=400, log_message=state['error'])
                    raise HTTPError(status_code=500, log_message=state['error'])
            self.write("OK")
            self.finish()
        except  aiodocker.exceptions.DockerError as error:
            raise HTTPError(status_code=404, log_message=error.message)
    # pylint: enable=arguments-differ

>>>>>>> 4231f63d
class ImagePullHandler(web.RequestHandler):
    """Docker image pull"""
    def data_received(self, chunk):
        pass

    # pylint: disable=arguments-differ

    @web.asynchronous
    async def get(self, image):
        """

        Pull images

        Args:
            image (str): image name

        Returns:
            streams image pulling progress

        """
        self.set_header("Content-Type", "application/json")

        tag = self.get_argument('tag', 'latest')

        logger.info("pulling image %s:%s", image, tag)

        result = await AIO_DOCKER_CLIENT.images.pull(from_image=image, tag=tag, stream=True)
        self.write('{"statuses": [')

        comma = ""
        async for data in result:
            data = json.dumps(data)
            self.write("{comma}{status_data}".format(comma=comma, status_data=data))
            comma = ", "
            self.flush()

        self.write(']}')
        self.finish()

    # pylint: enable=arguments-differ


class ImageList(web.RequestHandler):
    """List images"""

    def data_received(self, chunk):
        pass

    # pylint: disable=arguments-differ
    def get(self):
        """
        Return list of nodes, if specified `all`from database or discovered ones from memory.

        Returns:
            (dict) list of nodes, it is a dict, since tornado does not write list for security
                   reasons; see:
                   http://www.tornadoweb.org/en/stable/web.html#tornado.web.RequestHandler.write

        """
        self.set_header("Content-Type", "application/json")

        # Sorry for hand-typed json, this is for streaming.
        self.write('{"items": [')
        is_first = True
        for image in DockerImage.select():
            if is_first:
                is_first = False
            else:
                self.write(',')
            self.write(json.dumps(image.to_dict(dialect="api")))
            self.flush()

        self.write(']}')
        self.finish()
    # pylint: enable=arguments-differ


class NodeList(web.RequestHandler):
    """List nodes by arguments specified in uri all, online, offline, etc."""

    def data_received(self, chunk):
        pass

    # pylint: disable=arguments-differ
    def get(self):
        """
        Return list of nodes, if specified `all`from database or discovered ones from memory.

        Returns:
            (dict) list of nodes, it is a dict, since tornado does not write list for security
                   reasons; see:
                   http://www.tornadoweb.org/en/stable/web.html#tornado.web.RequestHandler.write

        """
        all_nodes = self.get_argument('all', False)

        if all_nodes and all_nodes not in ['True', 'true', '1', 1]:
            raise HTTPError(status_code=400,
                            log_message="Bad argument please use `True` or `1` for argument `all`")

        node_list = NODES.list_of_nodes(
            from_db=all_nodes
        )

        self.write(
            {
                "nodes": [n.to_dict() for n in node_list]
            }
        )
        self.finish()

    # pylint: enable=arguments-differ


class Ping(web.RequestHandler):
    """Ping / Pong endpoint"""

    def data_received(self, chunk):
        pass

    # pylint: disable=arguments-differ
    def get(self):
        """Just write PONG string"""
        self.write("PONG")
        self.finish()
    # pylint: enable=arguments-differ


APP = web.Application([
    (r'/', ApiRootHandler),
    (r'/images/(.*)', ImagesTarHandler),
    (r'/layers/([0-9a-fsh:]+)', LayerDownload),
    (r'/info(/[0-9a-fsh:]+)?', NodeInfo),
    (r'/images', ImageList),
    (r'/nodes', NodeList),
    (r'/ping', Ping),
    # (r'/layers', LayersHandler),
    (r'/image/pull/([0-9a-zA-Z:\\\-]+)', ImagePullHandler),
    (r'/ws', EchoWebSocket),
])

APP.docker = AIO_DOCKER_CLIENT<|MERGE_RESOLUTION|>--- conflicted
+++ resolved
@@ -14,11 +14,8 @@
 from beirand.lib import docker_find_layer_dir_by_sha, create_tar_archive, docker_sha_summary
 from beirand.lib import get_listen_address, get_listen_port
 
-<<<<<<< HEAD
 from beiran.models import DockerImage
 
-=======
->>>>>>> 4231f63d
 define('listen_address',
        group='webserver',
        default=get_listen_address(),
@@ -75,6 +72,7 @@
         self.write('{"version":"' + VERSION + '"}')
         self.finish()
 
+
 class ImagesTarHandler(web.RequestHandler):
     """ Images export handler """
 
@@ -202,8 +200,6 @@
     # pylint: enable=arguments-differ
 
 
-<<<<<<< HEAD
-=======
 @web.stream_request_body
 class ImagesHandler(web.RequestHandler):
     """Endpoint to list docker images"""
@@ -260,7 +256,7 @@
                 await writer.write(chunk)
                 chunk = await chunks.get()
 
-        self.future_response = APP.docker.images.import_image(data=sender(self.chunks)) # pylint: disable=no-value-for-parameter
+        self.future_response = APP.docker.images.import_image(data=sender(self.chunks))  # pylint: disable=no-value-for-parameter
 
     # pylint: disable=arguments-differ
     async def data_received(self, chunk):
@@ -285,7 +281,7 @@
             raise HTTPError(status_code=404, log_message=error.message)
     # pylint: enable=arguments-differ
 
->>>>>>> 4231f63d
+
 class ImagePullHandler(web.RequestHandler):
     """Docker image pull"""
     def data_received(self, chunk):
@@ -347,10 +343,24 @@
         """
         self.set_header("Content-Type", "application/json")
 
+        all_images = self.get_argument('all', False)
+
+        if all_images and all_images not in ['True', 'true', '1', 1]:
+            raise HTTPError(status_code=400,
+                            log_message="Bad argument please use `True` or `1` for argument `all`")
+
+        # todo: validate `node` argument if it is valid UUID
+        node = self.get_argument('node', NODES.local_node.uuid.hex)
+
+        query = DockerImage.select()
+
+        if not all_images:
+            query = query.where(DockerImage.available_at.contains(node))
+
         # Sorry for hand-typed json, this is for streaming.
         self.write('{"items": [')
         is_first = True
-        for image in DockerImage.select():
+        for image in query:
             if is_first:
                 is_first = False
             else:

--- conflicted
+++ resolved
@@ -4,13 +4,7 @@
 # pylint: disable=duplicate-code
 
 import asyncio
-<<<<<<< HEAD
-import socket
-=======
-import re
->>>>>>> 3c19ad3a
 import logging
-
 import aiohttp
 import async_timeout
 

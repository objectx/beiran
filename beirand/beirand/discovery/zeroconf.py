--- conflicted
+++ resolved
@@ -94,14 +94,10 @@
     def init(self):
         """ Initialization of discovery service with all information and starts service browser
         """
-<<<<<<< HEAD
-        print("hostname = " + self.hostname)
-=======
         host_ip = self.get_listen_address()
         self.log.debug("hostname = %s", self.hostname)
         self.log.debug("interface = %s", self.network_interface)
         self.log.debug("ip = %s", host_ip)
->>>>>>> aab88a94
         desc = {'name': self.hostname, 'version': '0.1.0'}
         self.info = ServiceInfo(_DOMAIN,
                                 self.hostname + "." + _DOMAIN,

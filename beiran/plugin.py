"""
Plugin abstract class for different discovery
service implementations.
"""

import logging
import socket
import sys
import time
<<<<<<< HEAD

from typing import Optional, Union # pylint: disable=unused-import

=======
import pkgutil
>>>>>>> 42976239
from asyncio import get_event_loop
from abc import abstractmethod, ABCMeta
from pyee import EventEmitter
import netifaces


class AbstractBasePlugin(metaclass=ABCMeta):
    """Metaclass for BeiranPlugin modules
    """

    @abstractmethod
    async def init(self):
        """ Init plugin
        """
        pass

    @abstractmethod
    async def start(self):
        """ Start plugin
        """
        pass

    @abstractmethod
    async def stop(self):
        """ Stop plugin
        """
        pass

    @abstractmethod
    async def sync(self, peer):
        """ Sync with another peer
        node object is accessible at peer.node
        """
        pass

    @abstractmethod
    def is_available(self):
        """ Can plugin be utilized by other components
        at the moment of call
        """
        pass


class BasePlugin(AbstractBasePlugin, EventEmitter):  # pylint: disable=too-many-instance-attributes
    """BeiranPlugin with EventEmmiter
    """

    def __init__(self, config: dict) -> None:
        """
        Initialization of plugin class with async loop
        """
        super().__init__()
        self.__status = None # type: Optional[str]
        self.api_routes = [] # type: list
        self.model_list = [] # type: list
        self.history = None

        self.plugin_name = sys.modules[self.__module__].PLUGIN_NAME # type: ignore
        self.plugin_type = sys.modules[self.__module__].PLUGIN_TYPE # type: ignore
        self.node = config.pop('node')

        if 'logger' in config:
            self.log = config.pop('logger')
        else:
            self.log = logging.getLogger('beiran.plugin.' + self.plugin_name)
            if 'log_handler' in config:
                self.log.addHandler(config.pop('log_handler'))
            else:
                self.log.addHandler(logging.NullHandler())
            if self.log.level == logging.NOTSET:
                self.log.setLevel(logging.WARN)
        self.daemon = config.pop('daemon')
        self.config = config
        self.loop = get_event_loop()
        self.status = 'init'

    async def init(self):
        pass

    async def start(self):
        pass

    async def stop(self):
        pass

    async def sync(self, peer):
        pass

    def is_available(self):
        pass

    @property
    def status(self) -> Optional[str]:
        """Return plugin status"""
        return self.__status

    @status.setter
    def status(self, value: str) -> str:
        if value == self.__status:
            return self.__status
        self.__status = value
        self.emit('status', value)
        return self.__status

    # todo: remove if we do not need anymore!
    # def get_status(self):
    #     """Get plugin status"""
    #     return self.__status

    def emit(self, event: str, *args, **kwargs):
        if event != 'new_listener':
            # self.log.debug('[' + self.plugin_type
            # + ':' + self.plugin_name + ':event] ' + event)
            self.log.debug('[%s:%s:event] %s', self.plugin_type, self.plugin_name,
                           event)
        super().emit(event, *args, **kwargs)

    def set_log_level(self, level: int):
        """
        Setting log level for plugin classes
        Args:
            level: logging.level
        """
        self.log.level = level


class BaseDiscoveryPlugin(BasePlugin):
    """Discovery Plugin Base
    """

    class DiscoveredNode:
        """Beiran node information class"""
        def __init__(self, hostname: str = None, ip_address: str = None, port: int = None) -> None:
            self.hostname = hostname
            self.ip_address = ip_address
            self.port = port

        def __str__(self) -> str:
            return 'Node: {} Address: {} Port: {}'.format(self.hostname,
                                                          self.ip_address,
                                                          str(self.port))

        def __repr__(self) -> str:
            return self.__str__()

    @property
    def network_interface(self) -> str:
        """ Gets listen interface for daemon
        """
        if 'interface' in self.config:
            return self.config['interface']

        return netifaces.gateways()['default'][2][1]

    @property
    def port(self) -> int:
        """..."""
        if 'port' in self.config:
            return self.config['port']
        return 8888

    @property
    def address(self) -> str:
        """ Gets listen address for daemon
        """
        if 'address' in self.config:
            return self.config['address']

        interface = self.network_interface
        return netifaces.ifaddresses(interface)[2][0]['addr']

    @property
    def hostname(self) -> str:
        """ Gets hostname for discovery
        """
        if 'hostname' in self.config:
            return self.config['hostname']

        return socket.gethostname()


class BasePackagePlugin(BasePlugin):
    """Base class for package plugins"""
    pass


class BaseInterfacePlugin(BasePlugin):
    """Base class for interface plugins"""
    pass


class History(EventEmitter):
    """Class for keeping update/sync history (of anything)"""

    def __init__(self) -> None:
        super().__init__()
        self.version = 0
        self.updated_at = None # type: Union[float, str, None]
        self.updates = [] # type: list

    def update(self, msg: str = None):
        """Append update to history and increment the version"""
        self.version += 1
        new_update = {
            "time": time.time(),
            "msg": msg,
            "v": self.version
        }
        self.updated_at = new_update['time']
        self.updates.append(new_update)
        self.emit('update', new_update)

    def updates_since(self, since_time: float):
        """Return updates since `time`"""
        return [u for u in self.updates if u['time'] >= since_time]

    def delete_before(self, before_time: float):
        """Delete updates before `time`"""
        self.updates = [u for u in self.updates if u['time'] < before_time]

    @property
    def latest(self) -> Optional[dict]:
        """Latest update or None"""
        if not self.updates:
            return None
        return self.updates[-1]


def get_installed_plugins():
    """
    Iterates installed packages and modules to match beiran modules.

    Returns:
        list: list of package name of installed beiran plugins.

    """
    return [
        name
        for finder, name, ispkg
        in pkgutil.iter_modules()
        if name.startswith('beiran_')
    ]<|MERGE_RESOLUTION|>--- conflicted
+++ resolved
@@ -7,13 +7,9 @@
 import socket
 import sys
 import time
-<<<<<<< HEAD
+import pkgutil
 
 from typing import Optional, Union # pylint: disable=unused-import
-
-=======
-import pkgutil
->>>>>>> 42976239
 from asyncio import get_event_loop
 from abc import abstractmethod, ABCMeta
 from pyee import EventEmitter

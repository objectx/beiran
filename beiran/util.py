"""
Utilities for beiran project
"""

import sys
import tarfile
import asyncio
import time

class Unbuffered:
    """
    Unbuffered stream write class
    """
    def __init__(self, stream):
        """
        Initialization unbuffered with stream.
        Args:
            stream: any stream to write unbuffered
        """
        self.stream = stream

    def write(self, data):
        """
        Write data to stream and flush
        Args:
            data: data to write
        """
        self.stream.write(data)
        self.stream.flush()

    def writelines(self, lines):
        """ Write as lines

        Args:
            lines (Array): array of data

        """
        self.stream.writelines(lines)
        self.stream.flush()

    def __getattr__(self, attr):
        """
        Get a named attribute from an object
        Returns:
            value:
        """
        return getattr(self.stream, attr)


def eprint(*args, **kwargs):
    """
    Printing errors
    Args:
        *args:
        **kwargs:
    """
    print(*args, file=sys.stderr, **kwargs)


def exit_print(exit_code, *args, **kwargs):
    """
    Printing exit code
    Args:
        exit_code:
        *args:
        **kwargs:
    """
    print(*args, file=sys.stderr, **kwargs)
    sys.exit(exit_code)


def create_tar_archive(dir_path, output_file_path):
    """
    create a tar archive from given path

    Args:
        output_file_path: directory path to be saved!
        dir_path (string): directory path to be tarred!

    Returns:


    """
    with tarfile.open(output_file_path, "w") as tar:
        tar.add(dir_path, arcname='.')


async def input_reader(stream, **kwargs):
    """
    input_reder
    """

    if hasattr(stream, 'iter_chunked'):
        async for data in stream.iter_chunked(64*1024):
            yield data
        return

    if hasattr(stream, 'at_eof') and hasattr(stream, 'readchunk'):
        while not stream.at_eof():
            # https://docs.aiohttp.org/en/stable/streams.html#aiohttp.StreamReader.readchunk
            # Retuns [bytes,boolean]
            data = await stream.readchunk()
            yield data
        return

    if isinstance(stream, str):
        yield bytearray(stream, 'utf-8') # at once
        return

    if hasattr(stream, 'read') and hasattr(stream, 'write'):
        chunk_size = kwargs.pop('chunk_size', 1024)
        while True:
            data = stream.read(chunk_size)
            if not data:
                break
            yield data
        return

    raise Exception("Unsupported stream")


def parse_subpath(subpath):
    # pylint: disable=anomalous-backslash-in-string,too-many-branches
    """
    parse subpath:
        This function returns the parsed subpath object.
        subpath object is just a list.

    the regular expression of subpath:
        /\$(\.([\w]+|\*)|\[\d*:\d*:\d*\])*/

    the grammer of subpath:
        subpath        ::= "$" selecter*
        selecter       ::= key_selecter | range_selecter
        key_selecter   ::= "." key_body
        key_body       ::= word* | "*"
        range_selecter ::= "[" range_body "]"
        range_body     ::= int? ":" int? ":" int?

        word           ::= "a" | ... | "z" | "A" | ... | "Z" | digit | "_"
        digit          ::= "0" | ... | "9"

    ref: http://goessner.net/articles/JsonPath
    """

    # pylint: disable=missing-docstring
    def _helper(otype, oparams):
        return {'type': otype, 'params': oparams}

    # pylint: disable=missing-docstring
    def _ext_str(olist, oend):
        ostr = ""
        while olist and not olist[0] in oend:
            ostr += olist.pop(0)
        return ostr

    result = []
    chars = [c for c in subpath]

    if chars.pop(0) != '$':
        raise RuntimeError('subpath is corrupt')
    result.append(_helper('root', None))

    while chars:
        char = chars.pop(0)
        if char == '.':
            if chars[0] == '*':
                chars.pop(0)
                result.append(_helper('key', None))
            else:
                result.append(_helper('key', _ext_str(chars, ".[")))
        elif char == '[':
            string = _ext_str(chars, ":,")
            if chars[0] == ':':
                start = int(string) if string else 0
                chars.pop(0)

                string = _ext_str(chars, ":]")
                end = int(string) if string else None

                if chars.pop(0) == ':':
                    string = _ext_str(chars, "]")
                    step = int(string) if string else 1
                    chars.pop(0)
                else:
                    step = 1

                result.append(_helper('range', {
                    'start': start,
                    'end': end,
                    'step': step
                }))
            elif chars[0] == ',':
                tlist = [int(string)]
                while chars.pop(0) != ']':
                    tlist.append(int(_ext_str(chars, ',]')))
                result.append(_helper('range', sorted(tlist)))
            else:
                raise RuntimeError('subpath is corrupt')
        else:
            raise RuntimeError('subpath is corrupt')

    return result


async def json_streamer(stream, subpath="$"):
    # pylint: disable=too-many-locals,too-many-branches,too-many-statements
    """Parse a stream of JSON chunks"""
    from jsonstreamer import JSONStreamer

    queue = []
    def _catch_all(event, *args):
        queue.append((event, args))

    streamer = JSONStreamer()
    streamer.add_catch_all_listener(_catch_all)
    rules = parse_subpath(subpath)

    keys = [None]
    values = []
    depth = 0


    def _judge(key, rule):
        rtype, rparams = rule['type'], rule['params']

        if rtype == 'root':
            return True
        if rtype == 'key':
            if rparams is None:
                return True
            if rparams == key:
                return True
        if rtype == 'range':
            if isinstance(rparams, list):
                if key in rparams:
                    return True
            if isinstance(rparams, dict):
                if rparams['start'] <= key:
                    if rparams['end'] is None or key < rparams['end']:
                        if (key - rparams['start']) % rparams['step'] == 0:
                            return True
        return False

    async for data in input_reader(stream):
        streamer.consume(data.decode("utf-8"))
        while queue:
            event, args = queue.pop(0)
            pop_flag = False

            if event in ['doc_start', 'doc_end']:
                pass

            if event == 'object_start':
                depth += 1
                values.append({})
            if event == 'array_start':
                depth += 1
                values.append([])
                keys.append(0)

            if event == 'object_end':
                pop_flag = True
            if event == 'array_end':
                keys.pop()
                pop_flag = True

            if event == 'key':
                keys.append(args[0])

            if event == 'value':
                depth += 1
                values.append(args[0])
                pop_flag = True

            if event == 'element':
                depth += 1
                values.append(args[0])
                pop_flag = True

            if pop_flag:
                flag = len(rules) == depth
                val = values.pop()

                if flag and all(_judge(*elem) for elem in zip(keys, rules)):
                    yield val

                if values and isinstance(values[-1], dict):
                    key = keys.pop()
                    values[-1][key] = val
                elif values and isinstance(values[-1], list):
                    key = keys.pop()
                    values[-1].append(val)
                    keys.append(key + 1)
                depth -= 1


<<<<<<< HEAD
def sizeof_fmt(num, suffix='B'):
    """Human readable format for sizes
    source: https://stackoverflow.com/a/1094933
    """
    for unit in ['', 'Ki', 'Mi', 'Gi', 'Ti', 'Pi', 'Ei', 'Zi']:
        if abs(num) < 1024.0:
            return "%3.1f%s%s" % (num, unit, suffix)
        num /= 1024.0
    return "%.1f%s%s" % (num, 'Yi', suffix)
=======
def wait_task_result(task):
    """
    Blocks thread until given task has finished, and returns the
    result value of the task
    """
    # FIXME! This is a bad way to do this.
    # Not sure if there is a good way.
    while not task.done():
        time.sleep(.1)
    return task.result()

def run_in_loop(coroutine, loop=None, sync=False):
    """
    Runs given coroutine in the given or default asyncio loop.
    Returns Task object is sync if False.
    If sync is True, blocks the thread and returns the task's result.
    """

    if not loop:
        loop = asyncio.get_event_loop()
    task = loop.create_task(coroutine)
    if not sync:
        return task
    return wait_task_result(task)
>>>>>>> ea6ee606
<|MERGE_RESOLUTION|>--- conflicted
+++ resolved
@@ -295,7 +295,6 @@
                 depth -= 1
 
 
-<<<<<<< HEAD
 def sizeof_fmt(num, suffix='B'):
     """Human readable format for sizes
     source: https://stackoverflow.com/a/1094933
@@ -305,7 +304,8 @@
             return "%3.1f%s%s" % (num, unit, suffix)
         num /= 1024.0
     return "%.1f%s%s" % (num, 'Yi', suffix)
-=======
+
+
 def wait_task_result(task):
     """
     Blocks thread until given task has finished, and returns the
@@ -317,6 +317,7 @@
         time.sleep(.1)
     return task.result()
 
+
 def run_in_loop(coroutine, loop=None, sync=False):
     """
     Runs given coroutine in the given or default asyncio loop.
@@ -329,5 +330,4 @@
     task = loop.create_task(coroutine)
     if not sync:
         return task
-    return wait_task_result(task)
->>>>>>> ea6ee606
+    return wait_task_result(task)
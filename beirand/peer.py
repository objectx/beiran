--- conflicted
+++ resolved
@@ -8,17 +8,14 @@
 import asyncio
 import logging
 import time
-<<<<<<< HEAD
-
-=======
 from aiohttp import ClientConnectorError
->>>>>>> b63afadd
 from pyee import EventEmitter
 
 from beirand.common import Services
 
 from beiran.client import Client
 from beiran.models import Node
+from beirand.nodes import Nodes
 
 PEER_REGISTRY = dict()
 
@@ -39,7 +36,8 @@
 # pylint: disable=too-many-instance-attributes
 class Peer(EventEmitter, metaclass=PeerMeta):
     """Peer class"""
-    def __new__(cls, node=None, nodes=None, loop=None, local=False):
+    def __new__(cls, node: Node = None, nodes: Nodes = None,
+                loop: asyncio.unix_events._UnixSelectorEventLoop = None, local: bool = False):
         new_obj = None
         if node:
             cls.node = node
@@ -50,22 +48,12 @@
                 new_obj = object.__new__(cls)
                 cls.peers[node.uuid] = new_obj  # pylint: disable=no-member
 
-<<<<<<< HEAD
-    def __init__(self, node: Node, loop: asyncio.unix_events._UnixSelectorEventLoop = None): # pylint: disable=W0212
-        super().__init__()
-        self.node = node
-        self.ping = -1
-        self.loop = loop if loop else asyncio.get_event_loop()
-        self.logger = logging.getLogger('beiran.peer')
-        self.start_loop()
-=======
         new_obj = new_obj or object.__new__(cls)
         new_obj.logger = logging.getLogger('beiran.peer')
         new_obj.loop = loop if loop else asyncio.get_event_loop()
         new_obj.nodes = nodes
         new_obj.local = local
         return new_obj
->>>>>>> b63afadd
 
     def __init__(self, node=None, nodes=None, loop=None, local=False):  # pylint: disable=unused-argument
         """

--- conflicted
+++ resolved
@@ -24,7 +24,6 @@
         self.version = node.version if node else version
         self.logger = logging.getLogger('beiran.client')
 
-<<<<<<< HEAD
         if not (peer_address or node):
             raise ValueError("Both node and peer_address can not be None")
 
@@ -34,31 +33,7 @@
 
         if address.unix_socket:
             self.client_connector = aiohttp.UnixConnector(path=address.location)
-=======
-        if not url and node:
-            url = node.url
-
-        url_pattern = re.compile(r'^(https?|beirans?)(?:\+(unix))?://([^#]+)(?:#(.+))?$',
-                                 re.IGNORECASE)
-        matched = url_pattern.match(url)
-        if not matched:
-            raise ValueError("URL is broken: %s" % url)
-
-        proto = matched.groups()[0]
-        is_unix_socket = matched.groups()[1]
-        location = matched.groups()[2]
-        uuid = matched.groups()[3]
-        if uuid:
-            extra = len(uuid) + 1
-            self.url = url[:-extra]
-        else:
-            self.url = url
-
-        if is_unix_socket:
-            self.socket_path = location
-            self.client_connector = aiohttp.UnixConnector(path=self.socket_path)
-            self.url = proto + '://unixsocket'
->>>>>>> e4b87353
+            self.url = address.protocol + '://unixsocket'
         else:
             self.client_connector = None
         self.http_client = None

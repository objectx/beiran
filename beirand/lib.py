"""
Support library for beiran daemon
"""
import os
import ipaddress
import platform
import socket
from uuid import uuid4

import netifaces

from beiran.log import build_logger
from beiran.models import PeerAddress
from beiran.version import get_version

from beiran import defaults
from beirand import common

LOGGER = build_logger()


def get_default_gateway_interface():
    """
    Get default gateway's ip and interface info.

    Returns:
        tuple: ip address, interface name. (10.0.2.2, eth0)

    """
    return netifaces.gateways()['default'][netifaces.AF_INET]


def get_listen_address():
    """

    Returns:
        string: daemon listen IP address

    """
    env_addr = ''

    try:  # try to get from environment variable
        env_addr = os.environ['LISTEN_ADDR']
        listen_address = ipaddress.ip_address(env_addr)
        return listen_address.compressed

    except KeyError:  # if env var is not set
        listen_interface = get_listen_interface()
        return netifaces.ifaddresses(listen_interface)[netifaces.AF_INET][0]['addr']

    except ValueError:  # if env var is set erroneously
        raise ValueError(
            """Please check environment variable LISTEN_ADDR,
            it must be a valid IP4 address. `{}` is not a valid one!""".format(env_addr))


def get_listen_port():
    """
    Get listen port from env or default 8888
    Returns:
        str: listen port

    """
    try:
        return int(os.environ.get('LISTEN_PORT', defaults.LISTEN_PORT))
    except ValueError:
        raise ValueError('LISTEN_PORT must be a valid port number!')


def get_listen_interface():
    """
    Seek for listen interface in order described below and return it.

    First try LISTEN_INTERFACE env var.
    Second try to find the interface of ip address specified by LISTEN_ADDR env var.
    Third, if LISTEN_ADDR is not set return default gateway's interface

    Returns
        string: listen address.

    """

    if 'LISTEN_INTERFACE' in os.environ:
        return os.environ['LISTEN_INTERFACE']

    if 'LISTEN_ADDR' in os.environ:
        for interface in netifaces.interfaces():
            for ip_v4 in netifaces.ifaddresses(interface)[netifaces.AF_INET]:
                if ip_v4 == os.environ.get('LISTEN_ADDR'):
                    return interface

        raise ValueError("Your LISTEN_ADDR does not match any network interface!")

    _, interface = get_default_gateway_interface()

    return interface


def get_advertise_address():
    """
    First try environment variable `ADVERTISE_ADDR`. If it is not set,
    return the listen address unless it is `0.0.0.0`.

    Lastly return default gateway's ip address

    Returns
        string: listen address.


    Returns:
        string: ip address of advertise address

    """

    if 'ADVERTISE_ADDR' in os.environ:
        return os.environ['ADVERTISE_ADDR']

    listen_address = get_listen_address()

    if listen_address != '0.0.0.0':
        return listen_address

    _, default_interface = get_default_gateway_interface()
    return netifaces.ifaddresses(default_interface)[netifaces.AF_INET][0]['addr']


def get_hostname():
    """ Gets hostname for discovery
    """
    if 'HOSTNAME' in os.environ:
        return os.environ['HOSTNAME']
    return socket.gethostname()

def sync_version_file_path():
    """Return sync_version file path"""
    path = common.DATA_FOLDER + "/sync_version"
    return path

async def update_sync_version_file(version):
    """Write new sync_version to the sync_version file"""

    path = sync_version_file_path()

    if not os.path.exists(path):
        LOGGER.warning('Cannot find sync_version_file. Creating new file')
    with open(path, 'w') as file:
        file.write(str(version))

def get_sync_version():
    """
    Gets last sync_version from local file.

    Returns
        int: sync version.
    """

    path = sync_version_file_path()
    sync_version = 0

    try:
        with open(path, 'r') as file:
            sync_version = file.read()
    except FileNotFoundError:
        LOGGER.warning('Cannot find sync_version_file. Creating new file')
        with open(path, 'w') as file:
            file.write(str(sync_version))

    try:
        return int(sync_version)
    except ValueError:
        raise ValueError("Sync version must be an integer! " +
                         "Check your SYNC_VERSION_FILE ({})".format(path))

def get_plugin_list():
    """Return plugin list"""

    # docker only for poc
    return {
        "active_plugins": [
            "docker",
        ]
    }


def collect_node_info(uuid=None):
    """
    Collect and return Node info

    Returns:
        dict: node informations

    """
    peer_address = PeerAddress(
        uuid=local_node_uuid().hex,
        host=get_advertise_address(),
        port=get_listen_port(),
    )
    return {
<<<<<<< HEAD
        "uuid": uuid or uuid4().hex,
=======
        "uuid": local_node_uuid().hex,
        "address": peer_address.address,
>>>>>>> c8363912
        "hostname": get_hostname(),
        "ip_address": get_advertise_address(),
        "port": get_listen_port(),
        "ip_address_6": None,
        "os_type": platform.system(),
        "os_version": platform.version(),
        "architecture": platform.machine(),
        "version": get_version(),
        "last_sync_version": get_sync_version()
    }<|MERGE_RESOLUTION|>--- conflicted
+++ resolved
@@ -5,7 +5,6 @@
 import ipaddress
 import platform
 import socket
-from uuid import uuid4
 
 import netifaces
 
@@ -182,7 +181,7 @@
     }
 
 
-def collect_node_info(uuid=None):
+def collect_node_info(uuid):
     """
     Collect and return Node info
 
@@ -191,17 +190,13 @@
 
     """
     peer_address = PeerAddress(
-        uuid=local_node_uuid().hex,
+        uuid=uuid,
         host=get_advertise_address(),
         port=get_listen_port(),
     )
     return {
-<<<<<<< HEAD
-        "uuid": uuid or uuid4().hex,
-=======
-        "uuid": local_node_uuid().hex,
+        "uuid": uuid,
         "address": peer_address.address,
->>>>>>> c8363912
         "hostname": get_hostname(),
         "ip_address": get_advertise_address(),
         "port": get_listen_port(),
